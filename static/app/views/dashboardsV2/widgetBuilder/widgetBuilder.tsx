--- conflicted
+++ resolved
@@ -473,8 +473,6 @@
       const newQuery = cloneDeep(query);
 
       newQuery.fields = fieldStrings;
-      // TODO: Adding an equation sets columns: ['equation|'], is this incorrect
-      // output from getColumnsAndAggregates or should the widget builder handle this?
       const {columns, aggregates} = getColumnsAndAggregates(fieldStrings);
       newQuery.aggregates = aggregates;
       newQuery.columns = columns;
@@ -494,7 +492,10 @@
         }
       }
 
-<<<<<<< HEAD
+      if (widgetBuilderNewDesign && index === 0) {
+        newQuery.orderby = aggregateAliasFieldStrings[0];
+      }
+
       handleQueryChange(index, newQuery);
     });
   }
@@ -509,14 +510,6 @@
 
       handleQueryChange(index, newQuery);
     });
-=======
-      if (widgetBuilderNewDesign && queryIndex === 0) {
-        newQuery.orderby = aggregateAliasFieldStrings[0];
-      }
-
-      handleQueryChange(queryIndex, newQuery);
-    }
->>>>>>> ba01ef90
   }
 
   function handleDelete() {
