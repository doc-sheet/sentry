--- conflicted
+++ resolved
@@ -94,13 +94,8 @@
   }
 
   render() {
-<<<<<<< HEAD
     const {params, organization} = this.props;
-    const {orgId, projectId} = params;
-=======
-    const {organization, params} = this.props;
     const {projectId} = params;
->>>>>>> 56d69887
 
     const platform = platforms.find(p => p.id === params.platform);
 
@@ -162,19 +157,10 @@
             </Fragment>
           )}
 
-<<<<<<< HEAD
           {this.isGettingStarted && showPerformancePrompt && (
             <Feature
               features={['performance-view']}
               hookName="feature-disabled:performance-new-project"
-=======
-          {this.isGettingStarted && (
-            <Projects
-              key={`${organization.slug}-${projectId}`}
-              orgId={organization.slug}
-              slugs={[projectId]}
-              passthroughPlaceholderProject={false}
->>>>>>> 56d69887
             >
               {({hasFeature}) => {
                 if (hasFeature) {
@@ -194,8 +180,8 @@
           {this.isGettingStarted &&
             !organization.features?.includes('onboarding-heartbeat-footer') && (
               <Projects
-                key={`${orgId}-${projectId}`}
-                orgId={orgId}
+                key={`${organization.slug}-${projectId}`}
+                orgId={organization.slug}
                 slugs={[projectId]}
                 passthroughPlaceholderProject={false}
               >
