--- conflicted
+++ resolved
@@ -667,11 +667,7 @@
           />
           {error ? (
             <ArithmeticError title={error}>
-<<<<<<< HEAD
-              <IconWarning color="red300" data-test-id="arithmeticErrorWarning" />
-=======
-              <IconWarning color="errorText" />
->>>>>>> adf4b85d
+              <IconWarning color="errorText" data-test-id="arithmeticErrorWarning" />
             </ArithmeticError>
           ) : null}
         </Container>
