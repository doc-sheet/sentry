--- conflicted
+++ resolved
@@ -170,17 +170,10 @@
 export const SegmentsLayout = styled('div')<{isContent?: boolean}>`
   width: 100%;
   display: grid;
-<<<<<<< HEAD
-  grid-template-columns: 80px 1fr 108px;
+  grid-template-columns: 90px 1fr 108px;
 
   @media (min-width: ${p => p.theme.breakpoints.small}) {
-    grid-template-columns: 80px 90px 1fr 0.5fr 96px 66px;
-=======
-  grid-template-columns: 74px 1fr 108px;
-
-  @media (min-width: ${p => p.theme.breakpoints.small}) {
-    grid-template-columns: 74px 90px 1fr 0.5fr 96px 66px;
->>>>>>> 589330b2
+    grid-template-columns: 90px 90px 1fr 0.5fr 96px 66px;
   }
 
   ${p =>
