--- conflicted
+++ resolved
@@ -70,21 +70,6 @@
   );
 }
 
-<<<<<<< HEAD
-const StickyMain = styled(Layout.Main)`
-  position: sticky;
-  top: 0;
-  z-index: ${p => p.theme.zIndex.header};
-
-  /* Make this component full-bleed, so the background covers everything underneath it */
-  margin: -${space(1.5)} -${space(4)} -${space(3)};
-  padding: ${space(1.5)} ${space(4)} 0;
-  max-width: none;
-  background: ${p => p.theme.background};
-`;
-
-const StyledLayoutMain = styled(Layout.Main)``;
-=======
 function LoadedDetails({orgId}: {orgId: string}) {
   const {getParamValue} = useUrlParam('l_page', 'topbar');
   const {duration, replay} = useReplayContext();
@@ -104,6 +89,5 @@
     </Page>
   );
 }
->>>>>>> b3a58cf9
 
 export default ReplayDetails;