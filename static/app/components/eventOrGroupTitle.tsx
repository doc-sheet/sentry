--- conflicted
+++ resolved
@@ -106,17 +106,6 @@
     css`
       display: inline-grid;
       grid-template-columns: auto max-content 1fr max-content;
-<<<<<<< HEAD
-      align-items: flex-end;
-      line-height: 100%;
-=======
       align-items: baseline;
-
-      ${Subtitle} {
-        ${p.theme.overflowEllipsis};
-        display: inline-block;
-        height: 100%;
-      }
->>>>>>> da753f30
     `}
 `;