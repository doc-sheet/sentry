from base64 import b64encode
from copy import deepcopy
<<<<<<< HEAD
from pickle import dumps
from typing import Any, List, Tuple
from zlib import compress
=======
from pickle import dumps, loads
from typing import Any, List, Tuple
from zlib import compress, decompress
>>>>>>> 211085b0

from django.conf import settings
from django.core import checks
from django.db import models
from django.utils.encoding import force_str

from .constants import DEFAULT_PROTOCOL
from .decode import dbsafe_decode


def dbsafe_decode(value: Any, compress_object: bool = False) -> Any:
    value = value.encode()  # encode str to bytes
    value = b64decode(value)
    if compress_object:
        value = decompress(value)
    return loads(value)


class PickledObject(str):
    """
    A subclass of string so it can be told whether a string is a pickled
    object or not (if the object is an instance of this class then it must
    [well, should] be a pickled one).

    Only really useful for passing pre-encoded values to ``default``
    with ``dbsafe_encode``, not that doing so is necessary. If you
    remove PickledObject and its references, you won't be able to pass
    in pre-encoded values anymore, but you can always just pass in the
    python objects themselves.
    """


class _ObjectWrapper:
    """
    A class used to wrap object that have properties that may clash with the
    ORM internals.

    For example, objects with the `prepare_database_save` property such as
    `django.db.Model` subclasses won't work under certain conditions and the
    same apply for trying to retrieve any `callable` object.
    """

    __slots__ = ("_obj",)

    def __init__(self, obj: Any) -> None:
        self._obj = obj


def wrap_conflictual_object(obj: Any) -> Any:
    if hasattr(obj, "prepare_database_save") or callable(obj):
        obj = _ObjectWrapper(obj)
    return obj


def get_default_protocol() -> Any:
    return getattr(settings, "PICKLEFIELD_DEFAULT_PROTOCOL", DEFAULT_PROTOCOL)


def dbsafe_encode(
    value: Any, compress_object: bool = False, pickle_protocol: Any = None, copy: bool = True
) -> Any:
    # We use deepcopy() here to avoid a problem with cPickle, where dumps
    # can generate different character streams for same lookup value if
    # they are referenced differently.
    # The reason this is important is because we do all of our lookups as
    # simple string matches, thus the character streams must be the same
    # for the lookups to work properly. See tests.py for more information.
    if pickle_protocol is None:
        pickle_protocol = get_default_protocol()
    if copy:
        # Copy can be very expensive if users aren't going to perform lookups
        # on the value anyway.
        value = deepcopy(value)
    value = dumps(value, protocol=pickle_protocol)
    if compress_object:
        value = compress(value)
    value = b64encode(value).decode()  # decode bytes to str
    return PickledObject(value)


class PickledObjectField(models.Field):  # type: ignore
    """
    A field that will accept *any* python object and store it in the
    database. PickledObjectField will optionally compress its values if
    declared with the keyword argument ``compress=True``.

    Does not actually encode and compress ``None`` objects (although you
    can still do lookups using None). This way, it is still possible to
    use the ``isnull`` lookup type correctly.
    """

    empty_strings_allowed: bool = False

    def __init__(self, *args: Any, **kwargs: Any) -> None:
        self.compress = kwargs.pop("compress", False)
        protocol = kwargs.pop("protocol", None)
        if protocol is None:
            protocol = get_default_protocol()
        self.protocol = protocol
        self.copy = kwargs.pop("copy", True)
        kwargs.setdefault("editable", False)
        super().__init__(*args, **kwargs)

    def get_default(self) -> Any:
        """
        Returns the default value for this field.

        The default implementation on models.Field calls force_unicode
        on the default, which means you can't set arbitrary Python
        objects as the default. To fix this, we just return the value
        without calling force_unicode on it. Note that if you set a
        callable as a default, the field will still call it. It will
        *not* try to pickle and encode it.

        """
        if self.has_default():
            if callable(self.default):
                return self.default()
            return self.default
        # If the field doesn't have a default, then we punt to models.Field.
        return super().get_default()

    def _check_default(self) -> List[Any]:
        if self.has_default() and isinstance(self.default, (list, dict, set)):
            return [
                checks.Warning(
                    "%s default should be a callable instead of a mutable instance so "
                    "that it's not shared between all field instances."
                    % (self.__class__.__name__,),
                    hint=(
                        "Use a callable instead, e.g., use `%s` instead of "
                        "`%r`."
                        % (
                            type(self.default).__name__,
                            self.default,
                        )
                    ),
                    obj=self,
                    id="picklefield.E001",
                )
            ]
        else:
            return []

    def check(self, **kwargs: Any) -> Any:
        errors = super().check(**kwargs)
        errors.extend(self._check_default())
        return errors

    def deconstruct(self) -> Tuple[str, str, Any, Any]:
        name, path, args, kwargs = super().deconstruct()
        if self.compress:
            kwargs["compress"] = True
        if self.protocol != get_default_protocol():
            kwargs["protocol"] = self.protocol
        return name, path, args, kwargs

    def to_python(self, value: Any) -> Any:
        """
        B64decode and unpickle the object, optionally decompressing it.

        If an error is raised in de-pickling and we're sure the value is
        a definite pickle, the error is allowed to propagate. If we
        aren't sure if the value is a pickle or not, then we catch the
        error and return the original value instead.

        """
        if value is not None:
            try:
                value = dbsafe_decode(value, self.compress)
            except Exception:
                # If the value is a definite pickle; and an error is raised in
                # de-pickling it should be allowed to propagate.
                if isinstance(value, PickledObject):
                    raise
            else:
                if isinstance(value, _ObjectWrapper):
                    return value._obj
        return value

    def pre_save(self, model_instance: Any, add: Any) -> Any:
        value = super().pre_save(model_instance, add)
        return wrap_conflictual_object(value)

    def from_db_value(self, value: Any, expression: Any, connection: Any) -> Any:
        return self.to_python(value)

    def get_db_prep_value(self, value: Any, connection: Any = None, prepared: bool = False) -> Any:
        """
        Pickle and b64encode the object, optionally compressing it.

        The pickling protocol is specified explicitly (by default 2),
        rather than as -1 or HIGHEST_PROTOCOL, because we don't want the
        protocol to change over time. If it did, ``exact`` and ``in``
        lookups would likely fail, since pickle would now be generating
        a different string.

        """
        if value is not None and not isinstance(value, PickledObject):
            # We call force_str here explicitly, so that the encoded string
            # isn't rejected by the postgresql_psycopg2 backend. Alternatively,
            # we could have just registered PickledObject with the psycopg
            # marshaller (telling it to store it like it would a string), but
            # since both of these methods result in the same value being stored,
            # doing things this way is much easier.
            value = force_str(dbsafe_encode(value, self.compress, self.protocol, self.copy))
        return value

    def value_to_string(self, obj: Any) -> Any:
        value = self.value_from_object(obj)
        return self.get_db_prep_value(value)

    def get_internal_type(self) -> str:
        return "TextField"

    def get_lookup(self, lookup_name: str) -> Any:
        """
        We need to limit the lookup types.
        """
        if lookup_name not in ["exact", "in", "isnull"]:
            raise TypeError("Lookup type %s is not supported." % lookup_name)
        return super().get_lookup(lookup_name)<|MERGE_RESOLUTION|>--- conflicted
+++ resolved
@@ -1,14 +1,8 @@
 from base64 import b64encode
 from copy import deepcopy
-<<<<<<< HEAD
-from pickle import dumps
-from typing import Any, List, Tuple
-from zlib import compress
-=======
 from pickle import dumps, loads
 from typing import Any, List, Tuple
 from zlib import compress, decompress
->>>>>>> 211085b0
 
 from django.conf import settings
 from django.core import checks
