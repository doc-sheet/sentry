"""
These settings act as the default (base) settings for the Sentry-provided web-server
"""
import os
import os.path
import platform
import re
import socket
import sys
import tempfile
from datetime import datetime, timedelta
from typing import Any, Dict, Iterable, Mapping, Tuple
from urllib.parse import urlparse

import sentry
from sentry.types.region import Region
from sentry.utils.celery import crontab_with_minute_jitter
from sentry.utils.types import type_from_value


def gettext_noop(s):
    return s


socket.setdefaulttimeout(5)


def env(key, default="", type=None):
    """
    Extract an environment variable for use in configuration

    :param key: The environment variable to be extracted.
    :param default: The value to be returned if `key` is not found.
    :param type: The type of the returned object (defaults to the type of `default`).
    :return: The environment variable if it exists, else `default`.
    """

    # First check an internal cache, so we can `pop` multiple times
    # without actually losing the value.
    try:
        rv = env._cache[key]
    except KeyError:
        if "SENTRY_RUNNING_UWSGI" in os.environ:
            # We do this so when the process forks off into uwsgi
            # we want to actually be popping off values. This is so that
            # at runtime, the variables aren't actually available.
            fn = os.environ.pop
        else:
            fn = os.environ.__getitem__

        try:
            rv = fn(key)
            env._cache[key] = rv
        except KeyError:
            rv = default

    if type is None:
        type = type_from_value(default)

    return type(rv)


env._cache = {}

ENVIRONMENT = os.environ.get("SENTRY_ENVIRONMENT", "production")

IS_DEV = ENVIRONMENT == "development"

DEBUG = IS_DEV

ADMIN_ENABLED = DEBUG

ADMINS = ()

# Hosts that are considered in the same network (including VPNs).
INTERNAL_IPS = ()

# List of IP subnets which should not be accessible
SENTRY_DISALLOWED_IPS = ()

# When resolving DNS for external sources (source map fetching, webhooks, etc),
# ensure that domains are fully resolved first to avoid poking internal
# search domains.
SENTRY_ENSURE_FQDN = False

# Hosts that are allowed to use system token authentication.
# http://en.wikipedia.org/wiki/Reserved_IP_addresses
INTERNAL_SYSTEM_IPS = (
    "0.0.0.0/8",
    "10.0.0.0/8",
    "100.64.0.0/10",
    "127.0.0.0/8",
    "169.254.0.0/16",
    "172.16.0.0/12",
    "192.0.0.0/29",
    "192.0.2.0/24",
    "192.88.99.0/24",
    "192.168.0.0/16",
    "198.18.0.0/15",
    "198.51.100.0/24",
    "224.0.0.0/4",
    "240.0.0.0/4",
    "255.255.255.255/32",
)

MANAGERS = ADMINS

APPEND_SLASH = True

PROJECT_ROOT = os.path.normpath(os.path.join(os.path.dirname(__file__), os.pardir))

# XXX(dcramer): handle case when we've installed from source vs just running
# this straight out of the repository
if "site-packages" in __file__:
    NODE_MODULES_ROOT = os.path.join(PROJECT_ROOT, "node_modules")
else:
    NODE_MODULES_ROOT = os.path.join(PROJECT_ROOT, os.pardir, os.pardir, "node_modules")

NODE_MODULES_ROOT = os.path.normpath(NODE_MODULES_ROOT)

DEVSERVICES_CONFIG_DIR = os.path.normpath(
    os.path.join(PROJECT_ROOT, os.pardir, os.pardir, "config")
)

SENTRY_DISTRIBUTED_CLICKHOUSE_TABLES = False

RELAY_CONFIG_DIR = os.path.join(DEVSERVICES_CONFIG_DIR, "relay")

SYMBOLICATOR_CONFIG_DIR = os.path.join(DEVSERVICES_CONFIG_DIR, "symbolicator")

# XXX(epurkhiser): The generated chartucterie config.js file will be stored
# here. This directory may not exist until that file is generated.
CHARTCUTERIE_CONFIG_DIR = os.path.join(DEVSERVICES_CONFIG_DIR, "chartcuterie")

CDC_CONFIG_DIR = os.path.join(DEVSERVICES_CONFIG_DIR, "cdc")

sys.path.insert(0, os.path.normpath(os.path.join(PROJECT_ROOT, os.pardir)))

DATABASES = {
    "default": {
        "ENGINE": "sentry.db.postgres",
        "NAME": "sentry",
        "USER": "postgres",
        "PASSWORD": "",
        "HOST": "127.0.0.1",
        "PORT": "",
        "AUTOCOMMIT": True,
        "ATOMIC_REQUESTS": False,
    }
}

if "DATABASE_URL" in os.environ:
    url = urlparse(os.environ["DATABASE_URL"])

    # Ensure default database exists.
    DATABASES["default"] = DATABASES.get("default", {})

    # Update with environment configuration.
    DATABASES["default"].update(
        {
            "NAME": url.path[1:],
            "USER": url.username,
            "PASSWORD": url.password,
            "HOST": url.hostname,
            "PORT": url.port,
        }
    )
    if url.scheme == "postgres":
        DATABASES["default"]["ENGINE"] = "sentry.db.postgres"

# This should always be UTC.
TIME_ZONE = "UTC"

# Language code for this installation. All choices can be found here:
# http://www.i18nguy.com/unicode/language-identifiers.html
LANGUAGE_CODE = "en-us"

LANGUAGES = (
    ("af", gettext_noop("Afrikaans")),
    ("ar", gettext_noop("Arabic")),
    ("az", gettext_noop("Azerbaijani")),
    ("bg", gettext_noop("Bulgarian")),
    ("be", gettext_noop("Belarusian")),
    ("bn", gettext_noop("Bengali")),
    ("br", gettext_noop("Breton")),
    ("bs", gettext_noop("Bosnian")),
    ("ca", gettext_noop("Catalan")),
    ("cs", gettext_noop("Czech")),
    ("cy", gettext_noop("Welsh")),
    ("da", gettext_noop("Danish")),
    ("de", gettext_noop("German")),
    ("el", gettext_noop("Greek")),
    ("en", gettext_noop("English")),
    ("eo", gettext_noop("Esperanto")),
    ("es", gettext_noop("Spanish")),
    ("et", gettext_noop("Estonian")),
    ("eu", gettext_noop("Basque")),
    ("fa", gettext_noop("Persian")),
    ("fi", gettext_noop("Finnish")),
    ("fr", gettext_noop("French")),
    ("ga", gettext_noop("Irish")),
    ("gl", gettext_noop("Galician")),
    ("he", gettext_noop("Hebrew")),
    ("hi", gettext_noop("Hindi")),
    ("hr", gettext_noop("Croatian")),
    ("hu", gettext_noop("Hungarian")),
    ("ia", gettext_noop("Interlingua")),
    ("id", gettext_noop("Indonesian")),
    ("is", gettext_noop("Icelandic")),
    ("it", gettext_noop("Italian")),
    ("ja", gettext_noop("Japanese")),
    ("ka", gettext_noop("Georgian")),
    ("kk", gettext_noop("Kazakh")),
    ("km", gettext_noop("Khmer")),
    ("kn", gettext_noop("Kannada")),
    ("ko", gettext_noop("Korean")),
    ("lb", gettext_noop("Luxembourgish")),
    ("lt", gettext_noop("Lithuanian")),
    ("lv", gettext_noop("Latvian")),
    ("mk", gettext_noop("Macedonian")),
    ("ml", gettext_noop("Malayalam")),
    ("mn", gettext_noop("Mongolian")),
    ("my", gettext_noop("Burmese")),
    ("nb", gettext_noop("Norwegian Bokmal")),
    ("ne", gettext_noop("Nepali")),
    ("nl", gettext_noop("Dutch")),
    ("nn", gettext_noop("Norwegian Nynorsk")),
    ("os", gettext_noop("Ossetic")),
    ("pa", gettext_noop("Punjabi")),
    ("pl", gettext_noop("Polish")),
    ("pt", gettext_noop("Portuguese")),
    ("pt-br", gettext_noop("Brazilian Portuguese")),
    ("ro", gettext_noop("Romanian")),
    ("ru", gettext_noop("Russian")),
    ("sk", gettext_noop("Slovak")),
    ("sl", gettext_noop("Slovenian")),
    ("sq", gettext_noop("Albanian")),
    ("sr", gettext_noop("Serbian")),
    ("sv-se", gettext_noop("Swedish")),
    ("sw", gettext_noop("Swahili")),
    ("ta", gettext_noop("Tamil")),
    ("te", gettext_noop("Telugu")),
    ("th", gettext_noop("Thai")),
    ("tr", gettext_noop("Turkish")),
    ("tt", gettext_noop("Tatar")),
    ("udm", gettext_noop("Udmurt")),
    ("uk", gettext_noop("Ukrainian")),
    ("ur", gettext_noop("Urdu")),
    ("vi", gettext_noop("Vietnamese")),
    ("zh-cn", gettext_noop("Simplified Chinese")),
    ("zh-tw", gettext_noop("Traditional Chinese")),
)

from .locale import CATALOGS

LANGUAGES = tuple((code, name) for code, name in LANGUAGES if code in CATALOGS)

SUPPORTED_LANGUAGES = frozenset(CATALOGS)

SITE_ID = 1

# If you set this to False, Django will make some optimizations so as not
# to load the internationalization machinery.
USE_I18N = True

# If you set this to False, Django will not format dates, numbers and
# calendars according to the current locale
USE_L10N = True

USE_TZ = True

# CAVEAT: If you're adding a middleware that modifies a response's content,
# and appears before CommonMiddleware, you must either reorder your middleware
# so that responses aren't modified after Content-Length is set, or have the
# response modifying middleware reset the Content-Length header.
# This is because CommonMiddleware Sets the Content-Length header for non-streaming responses.
MIDDLEWARE = (
    "sentry.middleware.health.HealthCheck",
    "sentry.middleware.security.SecurityHeadersMiddleware",
    "sentry.middleware.env.SentryEnvMiddleware",
    "sentry.middleware.proxy.SetRemoteAddrFromForwardedFor",
    "sentry.middleware.stats.RequestTimingMiddleware",
    "sentry.middleware.access_log.access_log_middleware",
    "sentry.middleware.stats.ResponseCodeMiddleware",
    "sentry.middleware.subdomain.SubdomainMiddleware",
    "django.middleware.common.CommonMiddleware",
    "django.contrib.sessions.middleware.SessionMiddleware",
    "django.middleware.csrf.CsrfViewMiddleware",
    "sentry.middleware.auth.AuthenticationMiddleware",
    "sentry.middleware.integrations.IntegrationControlMiddleware",
    "sentry.middleware.customer_domain.CustomerDomainMiddleware",
    "sentry.middleware.user.UserActiveMiddleware",
    "sentry.middleware.sudo.SudoMiddleware",
    "sentry.middleware.superuser.SuperuserMiddleware",
    "sentry.middleware.locale.SentryLocaleMiddleware",
    "sentry.middleware.ratelimit.RatelimitMiddleware",
    "django.contrib.messages.middleware.MessageMiddleware",
)

ROOT_URLCONF = "sentry.conf.urls"

# TODO(joshuarli): Django 1.10 introduced this option, which restricts the size of a
# request body. We have some middleware in sentry.middleware.proxy that sets the
# Content Length to max uint32 in certain cases related to minidump.
# Once relay's fully rolled out, that can be deleted.
# Until then, the safest and easiest thing to do is to disable this check
# to leave things the way they were with Django <1.9.
DATA_UPLOAD_MAX_MEMORY_SIZE = None

TEMPLATES = [
    {
        "BACKEND": "django.template.backends.django.DjangoTemplates",
        "DIRS": [os.path.join(PROJECT_ROOT, "templates")],
        "APP_DIRS": True,
        "OPTIONS": {
            "context_processors": [
                "django.contrib.auth.context_processors.auth",
                "django.contrib.messages.context_processors.messages",
                "django.template.context_processors.csrf",
                "django.template.context_processors.request",
            ]
        },
    }
]

INSTALLED_APPS = (
    "django.contrib.admin",
    "django.contrib.auth",
    "django.contrib.contenttypes",
    "django.contrib.messages",
    "django.contrib.sessions",
    "django.contrib.sites",
    "drf_spectacular",
    "crispy_forms",
    "rest_framework",
    "sentry",
    "sentry.analytics",
    "sentry.incidents.apps.Config",
    "sentry.discover",
    "sentry.analytics.events",
    "sentry.nodestore",
    "sentry.replays",
    "sentry.release_health",
    "sentry.search",
    "sentry.sentry_metrics.indexer.postgres.apps.Config",
    "sentry.snuba",
    "sentry.lang.java.apps.Config",
    "sentry.lang.javascript.apps.Config",
    "sentry.plugins.sentry_interface_types.apps.Config",
    "sentry.plugins.sentry_urls.apps.Config",
    "sentry.plugins.sentry_useragents.apps.Config",
    "sentry.plugins.sentry_webhooks.apps.Config",
    "sentry.utils.suspect_resolutions.apps.Config",
    "sentry.utils.suspect_resolutions_releases.apps.Config",
    "social_auth",
    "sudo",
    "sentry.eventstream",
    "sentry.auth.providers.google.apps.Config",
    "django.contrib.staticfiles",
)

# Silence internal hints from Django's system checks
SILENCED_SYSTEM_CHECKS = (
    # Django recommends to use OneToOneField over ForeignKey(unique=True)
    # however this changes application behavior in ways that break association
    # loading
    "fields.W342",
    # We have a "catch-all" react_page_view that we only want to match on URLs
    # ending with a `/` to allow APPEND_SLASHES to kick in for the ones lacking
    # the trailing slash. This confuses the warning as the regex is `/$` which
    # looks like it starts with a slash but it doesn't.
    "urls.W002",
    # Our own AuthenticationMiddleware suffices as a replacement for
    # django.contrib.auth.middleware.AuthenticationMiddleware; both add the
    # authenticated user to the HttpRequest which is what's needed here.
    "admin.E408",
    # This is fixed in Django@7c08f26bf0439c1ed593b51b51ad847f7e262bc1.
    # It's not our problem; refer to Django issue 32260.
    "urls.E007",
)

STATIC_ROOT = os.path.realpath(os.path.join(PROJECT_ROOT, "static"))
STATIC_URL = "/_static/{version}/"
# webpack assets live at a different URL that is unversioned
# as we configure webpack to include file content based hash in the filename
STATIC_FRONTEND_APP_URL = "/_static/dist/"

# The webpack output directory
STATICFILES_DIRS = [
    os.path.join(STATIC_ROOT, "sentry", "dist"),
]

# various middleware will use this to identify resources which should not access
# cookies
ANONYMOUS_STATIC_PREFIXES = (
    "/_static/",
    "/avatar/",
    "/organization-avatar/",
    "/team-avatar/",
    "/project-avatar/",
    "/js-sdk-loader/",
)

STATICFILES_FINDERS = (
    "django.contrib.staticfiles.finders.FileSystemFinder",
    "django.contrib.staticfiles.finders.AppDirectoriesFinder",
)

ASSET_VERSION = 0

# setup a default media root to somewhere useless
MEDIA_ROOT = "/tmp/sentry-files"
MEDIA_URL = "_media/"

LOCALE_PATHS = (os.path.join(PROJECT_ROOT, "locale"),)

CSRF_FAILURE_VIEW = "sentry.web.frontend.csrf_failure.view"
CSRF_COOKIE_NAME = "sc"

# Auth configuration

from django.urls import reverse_lazy

LOGIN_REDIRECT_URL = reverse_lazy("sentry-login-redirect")
LOGIN_URL = reverse_lazy("sentry-login")

AUTHENTICATION_BACKENDS = (
    "sentry.utils.auth.EmailAuthBackend",
    # The following authentication backends are used by social auth only.
    # We don't use them for user authentication.
    "social_auth.backends.asana.AsanaBackend",
    "social_auth.backends.github.GithubBackend",
    "social_auth.backends.bitbucket.BitbucketBackend",
    "social_auth.backends.visualstudio.VisualStudioBackend",
)

AUTH_PASSWORD_VALIDATORS = [
    {"NAME": "django.contrib.auth.password_validation.UserAttributeSimilarityValidator"},
    {
        "NAME": "sentry.auth.password_validation.MinimumLengthValidator",
        "OPTIONS": {"min_length": 8},
    },
    {
        "NAME": "sentry.auth.password_validation.MaximumLengthValidator",
        "OPTIONS": {"max_length": 256},
    },
    {
        "NAME": "django.contrib.auth.password_validation.CommonPasswordValidator",
    },
    {
        "NAME": "django.contrib.auth.password_validation.NumericPasswordValidator",
    },
]

SOCIAL_AUTH_USER_MODEL = AUTH_USER_MODEL = "sentry.User"

SESSION_ENGINE = "django.contrib.sessions.backends.signed_cookies"
SESSION_COOKIE_NAME = "sentrysid"

# setting SESSION_COOKIE_SAMESITE to None below for now because
# Django's default in 2.1 now `Lax`.
# this breaks certain IDP flows where we need cookies sent to us on a redirected POST
# request, and `Lax` doesnt permit this.
# See here: https://docs.djangoproject.com/en/2.1/ref/settings/#session-cookie-samesite
SESSION_COOKIE_SAMESITE = None

BITBUCKET_CONSUMER_KEY = ""
BITBUCKET_CONSUMER_SECRET = ""

ASANA_CLIENT_ID = ""
ASANA_CLIENT_SECRET = ""

VISUALSTUDIO_APP_ID = ""
VISUALSTUDIO_APP_SECRET = ""
VISUALSTUDIO_CLIENT_SECRET = ""
VISUALSTUDIO_SCOPES = ["vso.work_write", "vso.project", "vso.code", "vso.release"]

SOCIAL_AUTH_PIPELINE = (
    "social_auth.backends.pipeline.user.get_username",
    "social_auth.backends.pipeline.social.social_auth_user",
    "social_auth.backends.pipeline.associate.associate_by_email",
    "social_auth.backends.pipeline.misc.save_status_to_session",
    "social_auth.backends.pipeline.social.associate_user",
    "social_auth.backends.pipeline.social.load_extra_data",
    "social_auth.backends.pipeline.user.update_user_details",
    "social_auth.backends.pipeline.misc.save_status_to_session",
)
SOCIAL_AUTH_REVOKE_TOKENS_ON_DISCONNECT = True
SOCIAL_AUTH_LOGIN_REDIRECT_URL = "/account/settings/identities/"
SOCIAL_AUTH_ASSOCIATE_ERROR_URL = SOCIAL_AUTH_LOGIN_REDIRECT_URL

INITIAL_CUSTOM_USER_MIGRATION = "0108_fix_user"

# Auth engines and the settings required for them to be listed
AUTH_PROVIDERS = {
    "github": ("GITHUB_APP_ID", "GITHUB_API_SECRET"),
    "bitbucket": ("BITBUCKET_CONSUMER_KEY", "BITBUCKET_CONSUMER_SECRET"),
    "asana": ("ASANA_CLIENT_ID", "ASANA_CLIENT_SECRET"),
    "visualstudio": (
        "VISUALSTUDIO_APP_ID",
        "VISUALSTUDIO_APP_SECRET",
        "VISUALSTUDIO_CLIENT_SECRET",
    ),
}

AUTH_PROVIDER_LABELS = {
    "github": "GitHub",
    "bitbucket": "Bitbucket",
    "asana": "Asana",
    "visualstudio": "Visual Studio",
}

import random


def SOCIAL_AUTH_DEFAULT_USERNAME():
    return random.choice(["Darth Vader", "Obi-Wan Kenobi", "R2-D2", "C-3PO", "Yoda"])


SOCIAL_AUTH_PROTECTED_USER_FIELDS = ["email"]
SOCIAL_AUTH_FORCE_POST_DISCONNECT = True

# Queue configuration
from kombu import Queue

BROKER_URL = "redis://127.0.0.1:6379"
BROKER_TRANSPORT_OPTIONS = {}

# Ensure workers run async by default
# in Development you might want them to run in-process
# though it would cause timeouts/recursions in some cases
CELERY_ALWAYS_EAGER = False

# Complain about bad use of pickle.  See sentry.celery.SentryTask.apply_async for how
# this works.
CELERY_COMPLAIN_ABOUT_BAD_USE_OF_PICKLE = False

# Complain about bad use of pickle in PickledObjectField
PICKLED_OBJECT_FIELD_COMPLAIN_ABOUT_BAD_USE_OF_PICKLE = False

# We use the old task protocol because during benchmarking we noticed that it's faster
# than the new protocol. If we ever need to bump this it should be fine, there were no
# compatibility issues, just need to run benchmarks and do some tests to make sure
# things run ok.
CELERY_TASK_PROTOCOL = 1
CELERY_EAGER_PROPAGATES_EXCEPTIONS = True
CELERY_IGNORE_RESULT = True
CELERY_SEND_EVENTS = False
CELERY_RESULT_BACKEND = None
CELERY_TASK_RESULT_EXPIRES = 1
CELERY_DISABLE_RATE_LIMITS = True
CELERY_DEFAULT_QUEUE = "default"
CELERY_DEFAULT_EXCHANGE = "default"
CELERY_DEFAULT_EXCHANGE_TYPE = "direct"
CELERY_DEFAULT_ROUTING_KEY = "default"
CELERY_CREATE_MISSING_QUEUES = True
CELERY_REDIRECT_STDOUTS = False
CELERYD_HIJACK_ROOT_LOGGER = False
CELERY_TASK_SERIALIZER = "pickle"
CELERY_RESULT_SERIALIZER = "pickle"
CELERY_ACCEPT_CONTENT = {"pickle"}
CELERY_IMPORTS = (
    "sentry.data_export.tasks",
    "sentry.discover.tasks",
    "sentry.incidents.tasks",
    "sentry.snuba.tasks",
    "sentry.replays.tasks",
    "sentry.tasks.app_store_connect",
    "sentry.tasks.assemble",
    "sentry.tasks.auth",
    "sentry.tasks.auto_remove_inbox",
    "sentry.tasks.auto_resolve_issues",
    "sentry.tasks.beacon",
    "sentry.tasks.check_auth",
    "sentry.tasks.check_monitors",
    "sentry.tasks.clear_expired_snoozes",
    "sentry.tasks.codeowners.code_owners_auto_sync",
    "sentry.tasks.codeowners.update_code_owners_schema",
    "sentry.tasks.collect_project_platforms",
    "sentry.tasks.commits",
    "sentry.tasks.commit_context",
    "sentry.tasks.deletion",
    "sentry.tasks.deletion.scheduled",
    "sentry.tasks.deletion.groups",
    "sentry.tasks.deletion.hybrid_cloud",
    "sentry.tasks.deliver_from_outbox",
    "sentry.tasks.digests",
    "sentry.tasks.email",
    "sentry.tasks.files",
    "sentry.tasks.groupowner",
    "sentry.tasks.integrations",
    "sentry.tasks.low_priority_symbolication",
    "sentry.tasks.merge",
    "sentry.tasks.options",
    "sentry.tasks.organization_mapping",
    "sentry.tasks.ping",
    "sentry.tasks.post_process",
    "sentry.tasks.process_buffer",
    "sentry.tasks.relay",
    "sentry.tasks.release_registry",
    "sentry.tasks.weekly_reports",
    "sentry.tasks.reprocessing",
    "sentry.tasks.reprocessing2",
    "sentry.tasks.scheduler",
    "sentry.tasks.sentry_apps",
    "sentry.tasks.servicehooks",
    "sentry.tasks.store",
    "sentry.tasks.symbolication",
    "sentry.tasks.unmerge",
    "sentry.tasks.update_user_reports",
    "sentry.tasks.user_report",
    "sentry.profiles.task",
    "sentry.release_health.tasks",
    "sentry.dynamic_sampling.tasks",
    "sentry.utils.suspect_resolutions.get_suspect_resolutions",
    "sentry.utils.suspect_resolutions_releases.get_suspect_resolutions_releases",
    "sentry.tasks.derive_code_mappings",
    "sentry.ingest.transaction_clusterer.tasks",
    "sentry.tasks.auto_enable_codecov",
)
CELERY_QUEUES = [
    Queue("activity.notify", routing_key="activity.notify"),
    Queue("alerts", routing_key="alerts"),
    Queue("app_platform", routing_key="app_platform"),
    Queue("appstoreconnect", routing_key="sentry.tasks.app_store_connect.#"),
    Queue("assemble", routing_key="assemble"),
    Queue("auth", routing_key="auth"),
    Queue("buffers.process_pending", routing_key="buffers.process_pending"),
    Queue("buffers.incr", routing_key="buffers.incr"),
    Queue("cleanup", routing_key="cleanup"),
    Queue("code_owners", routing_key="code_owners"),
    Queue("commits", routing_key="commits"),
    Queue("data_export", routing_key="data_export"),
    Queue("default", routing_key="default"),
    Queue("digests.delivery", routing_key="digests.delivery"),
    Queue("digests.scheduling", routing_key="digests.scheduling"),
    Queue("email", routing_key="email"),
    Queue("events.preprocess_event", routing_key="events.preprocess_event"),
    Queue("events.process_event", routing_key="events.process_event"),
    Queue("events.reprocess_events", routing_key="events.reprocess_events"),
    Queue(
        "events.reprocessing.preprocess_event", routing_key="events.reprocessing.preprocess_event"
    ),
    Queue("events.reprocessing.process_event", routing_key="events.reprocessing.process_event"),
    Queue(
        "events.reprocessing.symbolicate_event", routing_key="events.reprocessing.symbolicate_event"
    ),
    Queue(
        "events.reprocessing.symbolicate_event_low_priority",
        routing_key="events.reprocessing.symbolicate_event_low_priority",
    ),
    Queue("events.save_event", routing_key="events.save_event"),
    Queue("events.save_event_transaction", routing_key="events.save_event_transaction"),
    Queue("events.save_event_attachments", routing_key="events.save_event_attachments"),
    Queue("events.symbolicate_event", routing_key="events.symbolicate_event"),
    Queue(
        "events.symbolicate_event_low_priority", routing_key="events.symbolicate_event_low_priority"
    ),
    Queue("files.delete", routing_key="files.delete"),
    Queue(
        "group_owners.process_suspect_commits", routing_key="group_owners.process_suspect_commits"
    ),
    Queue("group_owners.process_commit_context", routing_key="group_owners.process_commit_context"),
    Queue(
        "releasemonitor",
        routing_key="releasemonitor",
    ),
    Queue(
        "dynamicsampling",
        routing_key="dynamicsampling",
    ),
    Queue("incidents", routing_key="incidents"),
    Queue("incident_snapshots", routing_key="incident_snapshots"),
    Queue("incidents", routing_key="incidents"),
    Queue("integrations", routing_key="integrations"),
    Queue("merge", routing_key="merge"),
    Queue("options", routing_key="options"),
    Queue("post_process_errors", routing_key="post_process_errors"),
    Queue("post_process_issue_platform", routing_key="post_process_issue_platform"),
    Queue("post_process_transactions", routing_key="post_process_transactions"),
    Queue("relay_config", routing_key="relay_config"),
    Queue("relay_config_bulk", routing_key="relay_config_bulk"),
    Queue("reports.deliver", routing_key="reports.deliver"),
    Queue("reports.prepare", routing_key="reports.prepare"),
    Queue("search", routing_key="search"),
    Queue("sentry_metrics.indexer", routing_key="sentry_metrics.indexer"),
    Queue("similarity.index", routing_key="similarity.index"),
    Queue("sleep", routing_key="sleep"),
    Queue("stats", routing_key="stats"),
    Queue("subscriptions", routing_key="subscriptions"),
    Queue(
        "symbolications.compute_low_priority_projects",
        routing_key="symbolications.compute_low_priority_projects",
    ),
    Queue("unmerge", routing_key="unmerge"),
    Queue("update", routing_key="update"),
    Queue("profiles.process", routing_key="profiles.process"),
    Queue("get_suspect_resolutions", routing_key="get_suspect_resolutions"),
    Queue("get_suspect_resolutions_releases", routing_key="get_suspect_resolutions_releases"),
    Queue("replays.ingest_replay", routing_key="replays.ingest_replay"),
    Queue("replays.delete_replay", routing_key="replays.delete_replay"),
    Queue("counters-0", routing_key="counters-0"),
    Queue("triggers-0", routing_key="triggers-0"),
    Queue("derive_code_mappings", routing_key="derive_code_mappings"),
    Queue(
        "transactions.name_clusterer", routing_key="transactions.name_clusterer"
    ),  # TODO: add workers
    Queue("hybrid_cloud.control_repair", routing_key="hybrid_cloud.control_repair"),
    Queue(
        "dynamicsampling",
        routing_key="dynamicsampling",
    ),
]

for queue in CELERY_QUEUES:
    queue.durable = False


from celery.schedules import crontab

# XXX: Make sure to register the monitor_id for each job in `SENTRY_CELERYBEAT_MONITORS`!
CELERYBEAT_SCHEDULE_FILENAME = os.path.join(tempfile.gettempdir(), "sentry-celerybeat")
CELERYBEAT_SCHEDULE = {
    "check-auth": {
        "task": "sentry.tasks.check_auth",
        "schedule": timedelta(minutes=1),
        "options": {"expires": 60, "queue": "auth"},
    },
    "enqueue-scheduled-jobs": {
        "task": "sentry.tasks.enqueue_scheduled_jobs",
        "schedule": timedelta(minutes=1),
        "options": {"expires": 60},
    },
    "send-beacon": {
        "task": "sentry.tasks.send_beacon",
        "schedule": timedelta(hours=1),
        "options": {"expires": 3600},
    },
    "send-ping": {
        "task": "sentry.tasks.send_ping",
        "schedule": timedelta(minutes=1),
        "options": {"expires": 60},
    },
    "flush-buffers": {
        "task": "sentry.tasks.process_buffer.process_pending",
        "schedule": timedelta(seconds=10),
        "options": {"expires": 10, "queue": "buffers.process_pending"},
    },
    "sync-options": {
        "task": "sentry.tasks.options.sync_options",
        "schedule": timedelta(seconds=10),
        "options": {"expires": 10, "queue": "options"},
    },
    "schedule-digests": {
        "task": "sentry.tasks.digests.schedule_digests",
        "schedule": timedelta(seconds=30),
        "options": {"expires": 30},
    },
    "check-monitors": {
        "task": "sentry.tasks.check_monitors",
        "schedule": timedelta(minutes=1),
        "options": {"expires": 60},
    },
    "clear-expired-snoozes": {
        "task": "sentry.tasks.clear_expired_snoozes",
        "schedule": timedelta(minutes=5),
        "options": {"expires": 300},
    },
    "clear-expired-raw-events": {
        "task": "sentry.tasks.clear_expired_raw_events",
        "schedule": timedelta(minutes=15),
        "options": {"expires": 300},
    },
    "collect-project-platforms": {
        "task": "sentry.tasks.collect_project_platforms",
        "schedule": crontab_with_minute_jitter(hour=3),
        "options": {"expires": 3600 * 24},
    },
    "deliver-from-outbox": {
        "task": "sentry.tasks.enqueue_outbox_jobs",
        "schedule": timedelta(minutes=1),
        "options": {"expires": 30},
    },
    "update-user-reports": {
        "task": "sentry.tasks.update_user_reports",
        "schedule": timedelta(minutes=15),
        "options": {"expires": 300},
    },
    "schedule-auto-resolution": {
        "task": "sentry.tasks.schedule_auto_resolution",
        "schedule": timedelta(minutes=15),
        "options": {"expires": 60 * 25},
    },
    "auto-remove-inbox": {
        "task": "sentry.tasks.auto_remove_inbox",
        "schedule": timedelta(minutes=15),
        "options": {"expires": 60 * 25},
    },
    "schedule-deletions": {
        "task": "sentry.tasks.deletion.run_scheduled_deletions",
        "schedule": timedelta(minutes=15),
        "options": {"expires": 60 * 25},
    },
    "reattempt-deletions": {
        "task": "sentry.tasks.deletion.reattempt_deletions",
        "schedule": crontab(hour=10, minute=0),  # 03:00 PDT, 07:00 EDT, 10:00 UTC
        "options": {"expires": 60 * 25},
    },
    "schedule-weekly-organization-reports-new": {
        "task": "sentry.tasks.weekly_reports.schedule_organizations",
        "schedule": crontab(
            minute=0, hour=12, day_of_week="monday"  # 05:00 PDT, 09:00 EDT, 12:00 UTC
        ),
        "options": {"expires": 60 * 60 * 3},
    },
    "schedule-vsts-integration-subscription-check": {
        "task": "sentry.tasks.integrations.kickoff_vsts_subscription_check",
        "schedule": crontab_with_minute_jitter(hour="*/6"),
        "options": {"expires": 60 * 25},
    },
    "schedule-hybrid-cloud-foreign-key-jobs": {
        "task": "sentry.tasks.deletion.hybrid_cloud.schedule_hybrid_cloud_foreign_key_jobs",
        "schedule": timedelta(minutes=15),
    },
    "monitor-release-adoption": {
        "task": "sentry.release_health.tasks.monitor_release_adoption",
        "schedule": crontab(minute=0),
        "options": {"expires": 3600, "queue": "releasemonitor"},
    },
    "fetch-release-registry-data": {
        "task": "sentry.tasks.release_registry.fetch_release_registry_data",
        "schedule": timedelta(minutes=5),
        "options": {"expires": 3600},
    },
    "fetch-appstore-builds": {
        "task": "sentry.tasks.app_store_connect.refresh_all_builds",
        "schedule": timedelta(hours=1),
        "options": {"expires": 3600},
    },
    "snuba-subscription-checker": {
        "task": "sentry.snuba.tasks.subscription_checker",
        "schedule": timedelta(minutes=20),
        "options": {"expires": 20 * 60},
    },
    "transaction-name-clusterer": {
        "task": "sentry.ingest.transaction_clusterer.tasks.spawn_clusterers",
        "schedule": crontab(minute=17),
        "options": {"expires": 3600},
    },
    "hybrid-cloud-repair-mappings": {
        "task": "sentry.tasks.organization_mapping.repair_mappings",
        "schedule": timedelta(hours=1),
        "options": {"expires": 3600},
    },
<<<<<<< HEAD
    "auto-enable-codecov": {
        "task": "sentry.tasks.auto_enable_codecov.auto_enable_codecov",
        "schedule": timedelta(hours=12),
=======
    "dynamic-sampling-prioritize-projects": {
        "task": "sentry.dynamic_sampling.tasks.prioritise_projects",
        # Run job every 1 hour
        "schedule": crontab(minute=0),
>>>>>>> 13f501b6
        "options": {"expires": 3600},
    },
}

BGTASKS = {
    "sentry.bgtasks.clean_dsymcache:clean_dsymcache": {"interval": 5 * 60, "roles": ["worker"]},
    "sentry.bgtasks.clean_releasefilecache:clean_releasefilecache": {
        "interval": 5 * 60,
        "roles": ["worker"],
    },
}

# Sentry logs to two major places: stdout, and it's internal project.
# To disable logging to the internal project, add a logger who's only
# handler is 'console' and disable propagating upwards.
# Additionally, Sentry has the ability to override logger levels by
# providing the cli with -l/--loglevel or the SENTRY_LOG_LEVEL env var.
# The loggers that it overrides are root and any in LOGGING.overridable.
# Be very careful with this in a production system, because the celery
# logger can be extremely verbose when given INFO or DEBUG.
LOGGING = {
    "default_level": "INFO",
    "version": 1,
    "disable_existing_loggers": True,
    "handlers": {
        "null": {"class": "logging.NullHandler"},
        "console": {"class": "sentry.logging.handlers.StructLogHandler"},
        "internal": {"level": "ERROR", "class": "sentry_sdk.integrations.logging.EventHandler"},
        "metrics": {
            "level": "WARNING",
            "filters": ["important_django_request"],
            "class": "sentry.logging.handlers.MetricsLogHandler",
        },
        "django_internal": {
            "level": "WARNING",
            "filters": ["important_django_request"],
            "class": "sentry_sdk.integrations.logging.EventHandler",
        },
    },
    "filters": {
        "important_django_request": {
            "()": "sentry.logging.handlers.MessageContainsFilter",
            "contains": ["CSRF"],
        }
    },
    "root": {"level": "NOTSET", "handlers": ["console", "internal"]},
    # LOGGING.overridable is a list of loggers including root that will change
    # based on the overridden level defined above.
    "overridable": ["celery", "sentry"],
    "loggers": {
        "celery": {"level": "WARNING"},
        "sentry": {"level": "INFO"},
        "sentry_plugins": {"level": "INFO"},
        "sentry.files": {"level": "WARNING"},
        "sentry.minidumps": {"handlers": ["internal"], "propagate": False},
        "sentry.reprocessing": {"handlers": ["internal"], "propagate": False},
        "sentry.interfaces": {"handlers": ["internal"], "propagate": False},
        # This only needs to go to Sentry for now.
        "sentry.similarity": {"handlers": ["internal"], "propagate": False},
        "sentry.errors": {"handlers": ["console"], "propagate": False},
        "sentry_sdk.errors": {"handlers": ["console"], "level": "INFO", "propagate": False},
        "sentry.rules": {"handlers": ["console"], "propagate": False},
        "multiprocessing": {
            "handlers": ["console"],
            # https://github.com/celery/celery/commit/597a6b1f3359065ff6dbabce7237f86b866313df
            # This commit has not been rolled into any release and leads to a
            # large amount of errors when working with postgres.
            "level": "CRITICAL",
            "propagate": False,
        },
        "celery.worker.job": {"handlers": ["console"], "propagate": False},
        "arroyo": {"level": "INFO", "handlers": ["console"], "propagate": False},
        "static_compiler": {"level": "INFO"},
        "django.request": {
            "level": "WARNING",
            "handlers": ["console", "metrics", "django_internal"],
            "propagate": False,
        },
        "toronado": {"level": "ERROR", "handlers": ["null"], "propagate": False},
        "urllib3.connectionpool": {"level": "ERROR", "handlers": ["console"], "propagate": False},
        "boto3": {"level": "WARNING", "handlers": ["console"], "propagate": False},
        "botocore": {"level": "WARNING", "handlers": ["console"], "propagate": False},
    },
}

# django-rest-framework

REST_FRAMEWORK = {
    "DEFAULT_RENDERER_CLASSES": ["rest_framework.renderers.JSONRenderer"],
    "DEFAULT_PARSER_CLASSES": [
        "rest_framework.parsers.JSONParser",
        "rest_framework.parsers.MultiPartParser",
        "rest_framework.parsers.FormParser",
    ],
    "TEST_REQUEST_DEFAULT_FORMAT": "json",
    "DEFAULT_PERMISSION_CLASSES": ("sentry.api.permissions.NoPermission",),
    "EXCEPTION_HANDLER": "sentry.api.handlers.custom_exception_handler",
    "DEFAULT_SCHEMA_CLASS": "sentry.apidocs.schema.SentrySchema",
}


if os.environ.get("OPENAPIGENERATE", False):
    OLD_OPENAPI_JSON_PATH = "tests/apidocs/openapi-deprecated.json"
    from sentry.apidocs.build import OPENAPI_TAGS, get_old_json_paths

    SPECTACULAR_SETTINGS = {
        "PREPROCESSING_HOOKS": ["sentry.apidocs.hooks.custom_preprocessing_hook"],
        "POSTPROCESSING_HOOKS": ["sentry.apidocs.hooks.custom_postprocessing_hook"],
        "DISABLE_ERRORS_AND_WARNINGS": False,
        "COMPONENT_SPLIT_REQUEST": False,
        "COMPONENT_SPLIT_PATCH": False,
        "AUTHENTICATION_WHITELIST": ["sentry.api.authentication.TokenAuthentication"],
        "TAGS": OPENAPI_TAGS,
        "TITLE": "API Reference",
        "DESCRIPTION": "Sentry Public API",
        "TOS": "http://sentry.io/terms/",
        "CONTACT": {"email": "partners@sentry.io"},
        "LICENSE": {"name": "Apache 2.0", "url": "http://www.apache.org/licenses/LICENSE-2.0.html"},
        "VERSION": "v0",
        "SERVERS": [{"url": "https://sentry.io/"}],
        "PARSER_WHITELIST": ["rest_framework.parsers.JSONParser"],
        "APPEND_PATHS": get_old_json_paths(OLD_OPENAPI_JSON_PATH),
        "SORT_OPERATION_PARAMETERS": False,
    }

CRISPY_TEMPLATE_PACK = "bootstrap3"
# Sentry and internal client configuration

SENTRY_FEATURES = {
    # Enables user registration.
    "auth:register": True,
    # Enables tagging javascript errors from the browser console.
    "organizations:javascript-console-error-tag": False,
    # Enables codecov integration for stacktrace highlighting.
    "organizations:codecov-stacktrace-integration": False,
    # Enables V2 for codecov integration for stacktrace highlighting.
    "organizations:codecov-stacktrace-integration-v2": False,
    # Enables getting commit sha from git blame for codecov.
    "organizations:codecov-commit-sha-from-git-blame": False,
    # Enables automatically deriving of code mappings
    "organizations:derive-code-mappings": False,
    # Enables automatically deriving of code mappings as a dry run for early adopters
    "organizations:derive-code-mappings-dry-run": False,
    # Enable advanced search features, like negation and wildcard matching.
    "organizations:advanced-search": True,
    # Use metrics as the dataset for crash free metric alerts
    "organizations:alert-crash-free-metrics": False,
    "organizations:api-keys": False,
    # Enable multiple Apple app-store-connect sources per project.
    "organizations:app-store-connect-multiple": False,
    # Enable change alerts for an org
    "organizations:change-alerts": True,
    # Enable alerting based on crash free sessions/users
    "organizations:crash-rate-alerts": True,
    # Enable the Commit Context feature
    "organizations:commit-context": False,
    # Enable creating organizations within sentry (if SENTRY_SINGLE_ORGANIZATION
    # is not enabled).
    "organizations:create": True,
    # Enable usage of customer domains on the frontend
    "organizations:customer-domains": False,
    # Enable the 'discover' interface.
    "organizations:discover": False,
    # Enable using All Events as the landing page for Discover
    "organizations:discover-query-builder-as-landing-page": True,
    # Enables events endpoint rate limit
    "organizations:discover-events-rate-limit": False,
    # Enable attaching arbitrary files to events.
    "organizations:event-attachments": True,
    # Allow organizations to configure all symbol sources.
    "organizations:symbol-sources": True,
    # Allow organizations to configure custom external symbol sources.
    "organizations:custom-symbol-sources": True,
    # Enable discover 2 basic functions
    "organizations:discover-basic": True,
    # Enable discover 2 custom queries and saved queries
    "organizations:discover-query": True,
    # Allows an org to have a larger set of project ownership rules per project
    "organizations:higher-ownership-limit": False,
    # Enable Performance view
    "organizations:performance-view": True,
    # Enable profiling
    "organizations:profiling": False,
    # Enable performance spans in flamecharts
    "organizations:profiling-flamechart-spans": False,
    # Enable flamegraph view for profiling
    "organizations:profiling-flamegraphs": False,
    # Enable ui frames in flamecharts
    "organizations:profiling-ui-frames": False,
    # Enable the profiling dashboard redesign
    "organizations:profiling-dashboard-redesign": False,
    # Enable the profiling aggregate flamegraph
    "organizations:profiling-aggregate-flamegraph": False,
    # Enable the profiling previews
    "organizations:profiling-previews": False,
    # Enable the transactions backed profiling views
    "organizations:profiling-using-transactions": False,
    # Whether to enable ingest for profile blocked main thread issues
    "organizations:profile-blocked-main-thread-ingest": False,
    # Whether to enable post process group for profile blocked main thread issues
    "organizations:profile-blocked-main-thread-ppg": False,
    # Enable multi project selection
    "organizations:global-views": False,
    # Enable experimental new version of Merged Issues where sub-hashes are shown
    "organizations:grouping-tree-ui": False,
    # Enable experimental new version of stacktrace component where additional
    # data related to grouping is shown on each frame
    "organizations:grouping-stacktrace-ui": False,
    # Enable tweaks to group title in relation to hierarchical
    # grouping.
    "organizations:grouping-title-ui": False,
    # Lets organizations manage grouping configs
    "organizations:set-grouping-config": False,
    # Lets organizations set a custom title through fingerprinting
    "organizations:custom-event-title": True,
    # Enable rule page.
    "organizations:rule-page": False,
    # Enable incidents feature
    "organizations:incidents": False,
    # Enable issue alert incompatible rule check
    "organizations:issue-alert-incompatible-rules": False,
    # Enable issue alert previews
    "organizations:issue-alert-preview": False,
    # Enable issue alert test notifications
    "organizations:issue-alert-test-notifications": False,
    # Enable issue platform
    "organizations:issue-platform": False,
    # Whether to allow issue only search on the issue list
    "organizations:issue-search-allow-postgres-only-search": False,
    # Flags for enabling CdcEventsDatasetSnubaSearchBackend in sentry.io. No effect in open-source
    # sentry at the moment.
    "organizations:issue-search-use-cdc-primary": False,
    "organizations:issue-search-use-cdc-secondary": False,
    # Enable metrics feature on the backend
    "organizations:metrics": False,
    # Enable metric alert charts in email/slack
    "organizations:metric-alert-chartcuterie": False,
    # Extract metrics for sessions during ingestion.
    "organizations:metrics-extraction": False,
    # Normalize transaction names during ingestion.
    "organizations:transaction-name-normalize": False,
    # Try to derive normalization rules by clustering transaction names.
    "organizations:transaction-name-clusterer": False,
    # Sanitize transaction names in the ingestion pipeline.
    "organizations:transaction-name-sanitization": False,  # DEPRECATED
    # Extraction metrics for transactions during ingestion.
    "organizations:transaction-metrics-extraction": False,
    # True if release-health related queries should be run against both
    # backends (sessions and metrics dataset)
    "organizations:release-health-check-metrics": False,
    # True if differences between the metrics and sessions backend should be reported
    "organizations:release-health-check-metrics-report": False,
    # True if the metrics data should be returned as API response (if possible with current data)
    "organizations:release-health-return-metrics": False,
    # True if Relay should drop raw session payloads after extracting metrics from them.
    "organizations:release-health-drop-sessions": False,
    # Enable threshold period in metric alert rule builder
    "organizations:metric-alert-threshold-period": False,
    # Enable integration functionality to create and link groups to issues on
    # external services.
    "organizations:integrations-issue-basic": True,
    # Enable interface functionality to synchronize groups between sentry and
    # issues on external services.
    "organizations:integrations-issue-sync": True,
    # Enable interface functionality to receive event hooks.
    "organizations:integrations-event-hooks": True,
    # Enable integration functionality to work with alert rules
    "organizations:integrations-alert-rule": True,
    # Enable integration functionality to work with alert rules (specifically chat integrations)
    "organizations:integrations-chat-unfurl": True,
    # Enable integration functionality to work with alert rules (specifically incident
    # management integrations)
    "organizations:integrations-incident-management": True,
    # Enable integration functionality to work deployment integrations like Vercel
    "organizations:integrations-deployment": True,
    # Allow orgs to automatically create Tickets in Issue Alerts
    "organizations:integrations-ticket-rules": True,
    # Allow orgs to use the stacktrace linking feature
    "organizations:integrations-stacktrace-link": False,
    # Allow orgs to install a custom source code management integration
    "organizations:integrations-custom-scm": False,
    # Limit project events endpoint to only query back a certain number of days
    "organizations:project-event-date-limit": False,
    # Enable data forwarding functionality for organizations.
    "organizations:data-forwarding": True,
    # Enable readonly dashboards
    "organizations:dashboards-basic": True,
    # Enable custom editable dashboards
    "organizations:dashboards-edit": True,
    # Enable metrics enhanced performance in dashboards
    "organizations:dashboards-mep": False,
    # Enable the dynamic sampling "Transaction Name" priority in the UI
    "organizations:dynamic-sampling-transaction-name-priority": False,
    # Enable minimap in the widget viewer modal in dashboards
    "organizations:widget-viewer-modal-minimap": False,
    # Enable experimental performance improvements.
    "organizations:enterprise-perf": False,
    # Enable the API to importing CODEOWNERS for a project
    "organizations:integrations-codeowners": False,
    # Enable fast CODEOWNERS path matching
    "organizations:scaleable-codeowners-search": False,
    # Enable inviting members to organizations.
    "organizations:invite-members": True,
    # Enable rate limits for inviting members.
    "organizations:invite-members-rate-limits": True,
    # Enable new issue alert "issue owners" fallback
    "organizations:issue-alert-fallback-targeting": False,
    # Enable removing issue from issue list if action taken.
    "organizations:issue-list-removal-action": False,
    # Prefix host with organization ID when giving users DSNs (can be
    # customized with SENTRY_ORG_SUBDOMAIN_TEMPLATE)
    "organizations:org-subdomains": False,
    # Enable project selection on the stats page
    "organizations:project-stats": False,
    # Enable interpolation of null data points in charts instead of zerofilling in performance
    "organizations:performance-chart-interpolation": False,
    # Enable views for anomaly detection
    "organizations:performance-anomaly-detection-ui": False,
    # Enable histogram view in span details
    "organizations:performance-span-histogram-view": False,
    # Enable performance on-boarding checklist
    "organizations:performance-onboarding-checklist": False,
    # Enable transaction name only search
    "organizations:performance-transaction-name-only-search": False,
    # Enable transaction name only search on indexed
    "organizations:performance-transaction-name-only-search-indexed": False,
    # Re-enable histograms for Metrics Enhanced Performance Views
    "organizations:performance-mep-reintroduce-histograms": False,
    # Enable showing INP web vital in default views
    "organizations:performance-vitals-inp": False,
    # Enables a longer stats period for the performance landing page
    "organizations:performance-landing-page-stats-period": False,
    # Enable internal view for bannerless MEP view
    "organizations:performance-mep-bannerless-ui": False,
    # Enable updated landing page widget designs
    "organizations:performance-new-widget-designs": False,
    # Enable metrics-backed transaction summary view
    "organizations:performance-metrics-backed-transaction-summary": False,
    # Enable consecutive db performance issue type
    "organizations:performance-consecutive-db-issue": False,
    # Enable slow DB performance issue type
    "organizations:performance-slow-db-issue": False,
    # Enable N+1 API Calls performance issue type
    "organizations:performance-n-plus-one-api-calls-detector": False,
    # Enable compressed assets performance issue type
    "organizations:performance-issues-compressed-assets-detector": False,
    # Enable render blocking assets performance issue type
    "organizations:performance-issues-render-blocking-assets-detector": False,
    # Enable MN+1 DB performance issue type
    "organizations:performance-issues-m-n-plus-one-db-detector": False,
    # Enable the new Related Events feature
    "organizations:related-events": False,
    # Enable usage of external relays, for use with Relay. See
    # https://github.com/getsentry/relay.
    "organizations:relay": True,
    # Enable Sentry Functions
    "organizations:sentry-functions": False,
    # Enable experimental session replay backend APIs
    "organizations:session-replay": False,
    # Enabled for those orgs who participated in the Replay Beta program
    "organizations:session-replay-beta-grace": False,
    # Enable replay GA messaging (update paths from AM1 to AM2)
    "organizations:session-replay-ga": False,
    # Enable experimental session replay SDK for recording on Sentry
    "organizations:session-replay-sdk": False,
    "organizations:session-replay-sdk-errors-only": False,
    # Enable experimental session replay UI
    "organizations:session-replay-ui": False,
    # Enable data scrubbing of replay recording payloads in Relay.
    "organizations:session-replay-recording-scrubbing": False,
    # Enable the new suggested assignees feature
    "organizations:streamline-targeting-context": False,
    # Enable Session Stats down to a minute resolution
    "organizations:minute-resolution-sessions": True,
    # Notify all project members when fallthrough is disabled, instead of just the auto-assignee
    "organizations:notification-all-recipients": False,
    # Enable the new native stack trace design
    "organizations:native-stack-trace-v2": False,
    # Enable performance issues dev options, includes changing detection thresholds and other parts of issues that we're using for development.
    "organizations:performance-issues-dev": False,
    # Enables updated all events tab in a performance issue
    "organizations:performance-issues-all-events-tab": False,
    # Temporary flag to test search performance that's running slow in S4S
    "organizations:performance-issues-search": True,
    # Enable version 2 of reprocessing (completely distinct from v1)
    "organizations:reprocessing-v2": False,
    # Enable the UI for the overage alert settings
    "organizations:slack-overage-notifications": False,
    # Enable basic SSO functionality, providing configurable single sign on
    # using services like GitHub / Google. This is *not* the same as the signup
    # and login with Github / Azure DevOps that sentry.io provides.
    "organizations:sso-basic": True,
    # Enable SAML2 based SSO functionality. getsentry/sentry-auth-saml2 plugin
    # must be installed to use this functionality.
    "organizations:sso-saml2": True,
    # Enable a banner on the issue details page guiding the user to setup source maps
    "organizations:source-maps-cta": False,
    # Enable the new opinionated dynamic sampling
    "organizations:dynamic-sampling": False,
    # Enable new DS bias: prioritise by project
    "organizations:ds-prioritise-by-project-bias": False,
    # Enable new DS bias: prioritise by transaction
    "organizations:ds-prioritise-by-transaction-bias": False,
    # Enable View Hierarchies in issue details page
    "organizations:mobile-view-hierarchies": False,
    # Enable view hierarchies options
    "organizations:view-hierarchies-options-dev": False,
    # Enable the onboarding heartbeat footer on the sdk setup page
    "organizations:onboarding-heartbeat-footer": False,
    # Enable a new behavior for deleting the freshly created project,
    # if the user clicks on the back button in the onboarding for new orgs
    "organizations:onboarding-project-deletion-on-back-click": False,
    # Disables multiselect platform in the onboarding flow
    "organizations:onboarding-remove-multiselect-platform": False,
    # Enable ANR rates in project details page
    "organizations:anr-rate": False,
    # Enable tag improvements in the issue details page
    "organizations:issue-details-tag-improvements": False,
    # Enable the release details performance section
    "organizations:release-comparison-performance": False,
    # Enable team insights page
    "organizations:team-insights": True,
    # Enable u2f verification on superuser form
    "organizations:u2f-superuser-form": False,
    # Enable setting team-level roles and receiving permissions from them
    "organizations:team-roles": False,
    # Enable org member role provisioning through scim
    "organizations:scim-orgmember-roles": False,
    # Enable team member role provisioning through scim
    "organizations:scim-team-roles": False,
    # Enable the setting of org roles for team
    "organizations:org-roles-for-teams": False,
    # Enable the in-app source map debugging feature
    "organizations:fix-source-map-cta": False,
    # Enable new JS SDK Dynamic Loader
    "organizations:js-sdk-dynamic-loader": False,
    # Adds additional filters and a new section to issue alert rules.
    "projects:alert-filters": True,
    # Enable functionality to specify custom inbound filters on events.
    "projects:custom-inbound-filters": False,
    # Enable data forwarding functionality for projects.
    "projects:data-forwarding": True,
    # Enable functionality to discard groups.
    "projects:discard-groups": False,
    # DEPRECATED: pending removal
    "projects:dsym": False,
    # Enable functionality for attaching  minidumps to events and displaying
    # then in the group UI.
    "projects:minidump": True,
    # Enable functionality for project plugins.
    "projects:plugins": True,
    # Enable alternative version of group creation that is supposed to be less racy.
    "projects:race-free-group-creation": True,
    # Enable functionality for rate-limiting events on projects.
    "projects:rate-limits": True,
    # Enable functionality to trigger service hooks upon event ingestion.
    "projects:servicehooks": False,
    # Enable suspect resolutions feature
    "projects:suspect-resolutions": False,
    # Use Kafka (instead of Celery) for ingestion pipeline.
    "projects:kafka-ingest": False,
    # Workflow 2.0 Auto associate commits to commit sha release
    "projects:auto-associate-commits-to-release": False,
    # Don't add feature defaults down here! Please add them in their associated
    # group sorted alphabetically.
}

# Default time zone for localization in the UI.
# http://en.wikipedia.org/wiki/List_of_tz_zones_by_name
SENTRY_DEFAULT_TIME_ZONE = "UTC"

SENTRY_DEFAULT_LANGUAGE = "en"

# Enable the Sentry Debugger (Beta)
SENTRY_DEBUGGER = None

SENTRY_IGNORE_EXCEPTIONS = ("OperationalError",)

# Should we send the beacon to the upstream server?
SENTRY_BEACON = True

# Allow access to Sentry without authentication.
SENTRY_PUBLIC = False

# Instruct Sentry that this install intends to be run by a single organization
# and thus various UI optimizations should be enabled.
SENTRY_SINGLE_ORGANIZATION = False

# Login url (defaults to LOGIN_URL)
SENTRY_LOGIN_URL = None

# Default project ID (for internal errors)
SENTRY_PROJECT = 1
SENTRY_PROJECT_KEY = None

# Default organization to represent the Internal Sentry project.
# Used as a default when in SINGLE_ORGANIZATION mode.
SENTRY_ORGANIZATION = None

# Project ID for recording frontend (javascript) exceptions
SENTRY_FRONTEND_PROJECT = None
# DSN for the frontend to use explicitly, which takes priority
# over SENTRY_FRONTEND_PROJECT or SENTRY_PROJECT
SENTRY_FRONTEND_DSN = None
# DSN for tracking all client HTTP requests (which can be noisy) [experimental]
SENTRY_FRONTEND_REQUESTS_DSN = None

# Configuration for JavaScript's whitelistUrls - defaults to ALLOWED_HOSTS
SENTRY_FRONTEND_WHITELIST_URLS = None

# ----
# APM config
# ----

# sample rate for transactions initiated from the frontend
SENTRY_FRONTEND_APM_SAMPLING = 0

# sample rate for transactions in the backend
SENTRY_BACKEND_APM_SAMPLING = 0

# Sample rate for symbolicate_event task transactions
SENTRY_SYMBOLICATE_EVENT_APM_SAMPLING = 0

# Sample rate for the process_event task transactions
SENTRY_PROCESS_EVENT_APM_SAMPLING = 0

# sample rate for the relay projectconfig endpoint
SENTRY_RELAY_ENDPOINT_APM_SAMPLING = 0

# sample rate for relay's cache invalidation task
SENTRY_RELAY_TASK_APM_SAMPLING = 0

# sample rate for ingest consumer processing functions
SENTRY_INGEST_CONSUMER_APM_SAMPLING = 0

# sample rate for Apple App Store Connect tasks transactions
SENTRY_APPCONNECT_APM_SAMPLING = SENTRY_BACKEND_APM_SAMPLING

# sample rate for suspect commits task
SENTRY_SUSPECT_COMMITS_APM_SAMPLING = 0

# sample rate for post_process_group task
SENTRY_POST_PROCESS_GROUP_APM_SAMPLING = 0

# sample rate for all reprocessing tasks (except for the per-event ones)
SENTRY_REPROCESSING_APM_SAMPLING = 0

# ----
# end APM config
# ----

# DSN to use for Sentry monitors
SENTRY_MONITOR_DSN = None
SENTRY_MONITOR_API_ROOT = None
SENTRY_CELERYBEAT_MONITORS = {
    # 'scheduled-name': 'monitor_guid',
}

# Web Service
SENTRY_WEB_HOST = "127.0.0.1"
SENTRY_WEB_PORT = 9000
SENTRY_WEB_OPTIONS = {}

# SMTP Service
SENTRY_SMTP_HOST = "127.0.0.1"
SENTRY_SMTP_PORT = 1025

SENTRY_INTERFACES = {
    "csp": "sentry.interfaces.security.Csp",
    "hpkp": "sentry.interfaces.security.Hpkp",
    "expectct": "sentry.interfaces.security.ExpectCT",
    "expectstaple": "sentry.interfaces.security.ExpectStaple",
    "exception": "sentry.interfaces.exception.Exception",
    "logentry": "sentry.interfaces.message.Message",
    "request": "sentry.interfaces.http.Http",
    "sdk": "sentry.interfaces.sdk.Sdk",
    "stacktrace": "sentry.interfaces.stacktrace.Stacktrace",
    "template": "sentry.interfaces.template.Template",
    "user": "sentry.interfaces.user.User",
    "breadcrumbs": "sentry.interfaces.breadcrumbs.Breadcrumbs",
    "contexts": "sentry.interfaces.contexts.Contexts",
    "threads": "sentry.interfaces.threads.Threads",
    "debug_meta": "sentry.interfaces.debug_meta.DebugMeta",
    "spans": "sentry.interfaces.spans.Spans",
}
PREFER_CANONICAL_LEGACY_KEYS = False

SENTRY_EMAIL_BACKEND_ALIASES = {
    "smtp": "django.core.mail.backends.smtp.EmailBackend",
    "dummy": "django.core.mail.backends.dummy.EmailBackend",
    "console": "django.core.mail.backends.console.EmailBackend",
    "preview": "sentry.utils.email.PreviewBackend",
}

SENTRY_FILESTORE_ALIASES = {
    "filesystem": "django.core.files.storage.FileSystemStorage",
    "s3": "sentry.filestore.s3.S3Boto3Storage",
    "gcs": "sentry.filestore.gcs.GoogleCloudStorage",
}

SENTRY_ANALYTICS_ALIASES = {
    "noop": "sentry.analytics.Analytics",
    "pubsub": "sentry.analytics.pubsub.PubSubAnalytics",
}

# set of backends that do not support needing SMTP mail.* settings
# This list is a bit fragile and hardcoded, but it's unlikely that
# a user will be using a different backend that also mandates SMTP
# credentials.
SENTRY_SMTP_DISABLED_BACKENDS = frozenset(
    (
        "django.core.mail.backends.dummy.EmailBackend",
        "django.core.mail.backends.console.EmailBackend",
        "django.core.mail.backends.locmem.EmailBackend",
        "django.core.mail.backends.filebased.EmailBackend",
        "sentry.utils.email.PreviewBackend",
    )
)

# Should users without superuser permissions be allowed to
# make projects public
SENTRY_ALLOW_PUBLIC_PROJECTS = True

# Will an invite be sent when a member is added to an organization?
SENTRY_ENABLE_INVITES = True

# Origins allowed for session-based API access (via the Access-Control-Allow-Origin header)
SENTRY_ALLOW_ORIGIN = None

# Buffer backend
SENTRY_BUFFER = "sentry.buffer.Buffer"
SENTRY_BUFFER_OPTIONS = {}

# Cache backend
# XXX: We explicitly require the cache to be configured as its not optional
# and causes serious confusion with the default django cache
SENTRY_CACHE = None
SENTRY_CACHE_OPTIONS = {"is_default_cache": True}

# Attachment blob cache backend
SENTRY_ATTACHMENTS = "sentry.attachments.default.DefaultAttachmentCache"
SENTRY_ATTACHMENTS_OPTIONS = {}

# Replays blob cache backend.
#
# To ease first time setup, we default to whatever SENTRY_CACHE is configured as. If you're
# handling a large amount of replays you should consider setting up an isolated cache provider.

# To override the default configuration you need to provide the string path of a function or
# class as the `SENTRY_REPLAYS_CACHE` value and optionally provide keyword arguments on the
# `SENTRY_REPLAYS_CACHE_OPTIONS` value.  Its expected that you will use one of the classes
# defined within `sentry/cache/` but it is not required.

# For reference, this cache will store binary blobs of data up to 1MB in size.  This data is
# ephemeral and will be deleted as soon as the ingestion pipeline finishes processing a replay
# recording segment. You can determine the average size of the chunks being cached by running
# queries against the ReplayRecordingSegment model with the File model joined. The File model has
# a size attribute.
SENTRY_REPLAYS_CACHE: str = "sentry.replays.cache.default"
SENTRY_REPLAYS_CACHE_OPTIONS: Dict[str, Any] = {}

# Events blobs processing backend
SENTRY_EVENT_PROCESSING_STORE = "sentry.eventstore.processing.default.DefaultEventProcessingStore"
SENTRY_EVENT_PROCESSING_STORE_OPTIONS = {}

# The internal Django cache is still used in many places
# TODO(dcramer): convert uses over to Sentry's backend
CACHES = {"default": {"BACKEND": "django.core.cache.backends.dummy.DummyCache"}}

# The cache version affects both Django's internal cache (at runtime) as well
# as Sentry's cache. This automatically overrides VERSION on the default
# CACHES backend.
CACHE_VERSION = 1

# Digests backend
SENTRY_DIGESTS = "sentry.digests.backends.dummy.DummyBackend"
SENTRY_DIGESTS_OPTIONS = {}

# Quota backend
SENTRY_QUOTAS = "sentry.quotas.Quota"
SENTRY_QUOTA_OPTIONS = {}

# Cache for Relay project configs
SENTRY_RELAY_PROJECTCONFIG_CACHE = "sentry.relay.projectconfig_cache.redis.RedisProjectConfigCache"
SENTRY_RELAY_PROJECTCONFIG_CACHE_OPTIONS = {}

# Which cache to use for debouncing cache updates to the projectconfig cache
SENTRY_RELAY_PROJECTCONFIG_DEBOUNCE_CACHE = (
    "sentry.relay.projectconfig_debounce_cache.base.ProjectConfigDebounceCache"
)
SENTRY_RELAY_PROJECTCONFIG_DEBOUNCE_CACHE_OPTIONS = {}

# Rate limiting backend
SENTRY_RATELIMITER = "sentry.ratelimits.base.RateLimiter"
SENTRY_RATELIMITER_ENABLED = False
SENTRY_RATELIMITER_OPTIONS = {}
SENTRY_RATELIMITER_DEFAULT = 999
SENTRY_CONCURRENT_RATE_LIMIT_DEFAULT = 999
ENFORCE_CONCURRENT_RATE_LIMITS = False

# Rate Limit Group Category Defaults
SENTRY_CONCURRENT_RATE_LIMIT_GROUP_CLI = 999
SENTRY_RATELIMITER_GROUP_CLI = 999

# The default value for project-level quotas
SENTRY_DEFAULT_MAX_EVENTS_PER_MINUTE = "90%"

# Snuba configuration
SENTRY_SNUBA = os.environ.get("SNUBA", "http://127.0.0.1:1218")
SENTRY_SNUBA_TIMEOUT = 30
SENTRY_SNUBA_CACHE_TTL_SECONDS = 60

# Node storage backend
SENTRY_NODESTORE = "sentry.nodestore.django.DjangoNodeStorage"
SENTRY_NODESTORE_OPTIONS = {}

# Tag storage backend
SENTRY_TAGSTORE = os.environ.get("SENTRY_TAGSTORE", "sentry.tagstore.snuba.SnubaTagStorage")
SENTRY_TAGSTORE_OPTIONS = {}

# Search backend
SENTRY_SEARCH = os.environ.get(
    "SENTRY_SEARCH", "sentry.search.snuba.EventsDatasetSnubaSearchBackend"
)
SENTRY_SEARCH_OPTIONS = {}
# SENTRY_SEARCH_OPTIONS = {
#     'urls': ['http://127.0.0.1:9200/'],
#     'timeout': 5,
# }

# Time-series storage backend
SENTRY_TSDB = "sentry.tsdb.dummy.DummyTSDB"
SENTRY_TSDB_OPTIONS = {}

SENTRY_NEWSLETTER = "sentry.newsletter.base.Newsletter"
SENTRY_NEWSLETTER_OPTIONS = {}

SENTRY_EVENTSTREAM = "sentry.eventstream.snuba.SnubaEventStream"
SENTRY_EVENTSTREAM_OPTIONS = {}

# rollups must be ordered from highest granularity to lowest
SENTRY_TSDB_ROLLUPS = (
    # (time in seconds, samples to keep)
    (10, 360),  # 60 minutes at 10 seconds
    (3600, 24 * 7),  # 7 days at 1 hour
    (3600 * 24, 90),  # 90 days at 1 day
)

# Internal metrics
SENTRY_METRICS_BACKEND = "sentry.metrics.dummy.DummyMetricsBackend"
SENTRY_METRICS_OPTIONS = {}
SENTRY_METRICS_SAMPLE_RATE = 1.0
SENTRY_METRICS_PREFIX = "sentry."
SENTRY_METRICS_SKIP_INTERNAL_PREFIXES = []  # Order this by most frequent prefixes.
SENTRY_METRICS_DISALLOW_BAD_TAGS = IS_DEV

# Metrics product
SENTRY_METRICS_INDEXER = "sentry.sentry_metrics.indexer.postgres.postgres_v2.PostgresIndexer"
SENTRY_METRICS_INDEXER_OPTIONS = {}
SENTRY_METRICS_INDEXER_CACHE_TTL = 3600 * 2
SENTRY_METRICS_INDEXER_TRANSACTIONS_SAMPLE_RATE = 0.1

SENTRY_METRICS_INDEXER_SPANNER_OPTIONS = {}

# Rate limits during string indexing for our metrics product.
# Which cluster to use. Example: {"cluster": "default"}
SENTRY_METRICS_INDEXER_WRITES_LIMITER_OPTIONS = {}
SENTRY_METRICS_INDEXER_WRITES_LIMITER_OPTIONS_PERFORMANCE = (
    SENTRY_METRICS_INDEXER_WRITES_LIMITER_OPTIONS
)

# Controls the sample rate with which we report errors to Sentry for metric messages
# dropped due to rate limits.
SENTRY_METRICS_INDEXER_DEBUG_LOG_SAMPLE_RATE = 0.01

# Cardinality limits during metric bucket ingestion.
# Which cluster to use. Example: {"cluster": "default"}
SENTRY_METRICS_INDEXER_CARDINALITY_LIMITER_OPTIONS = {}
SENTRY_METRICS_INDEXER_CARDINALITY_LIMITER_OPTIONS_PERFORMANCE = {}
SENTRY_METRICS_INDEXER_ENABLE_SLICED_PRODUCER = False

# Release Health
SENTRY_RELEASE_HEALTH = "sentry.release_health.sessions.SessionsReleaseHealthBackend"
SENTRY_RELEASE_HEALTH_OPTIONS = {}

# Release Monitor
SENTRY_RELEASE_MONITOR = (
    "sentry.release_health.release_monitor.sessions.SessionReleaseMonitorBackend"
)
SENTRY_RELEASE_MONITOR_OPTIONS = {}

# Whether or not to run transaction clusterer
SENTRY_TRANSACTION_CLUSTERER_RUN = False

# Render charts on the backend. This uses the Chartcuterie external service.
SENTRY_CHART_RENDERER = "sentry.charts.chartcuterie.Chartcuterie"
SENTRY_CHART_RENDERER_OPTIONS = {}

# URI Prefixes for generating DSN URLs
# (Defaults to URL_PREFIX by default)
SENTRY_ENDPOINT = None
SENTRY_PUBLIC_ENDPOINT = None

# Hostname prefix to add for organizations that are opted into the
# `organizations:org-subdomains` feature.
SENTRY_ORG_SUBDOMAIN_TEMPLATE = "o{organization_id}.ingest"

# Prevent variables (e.g. context locals, http data, etc) from exceeding this
# size in characters
SENTRY_MAX_VARIABLE_SIZE = 512

# Prevent variables within extra context from exceeding this size in
# characters
SENTRY_MAX_EXTRA_VARIABLE_SIZE = 4096 * 4  # 16kb

# For changing the amount of data seen in Http Response Body part.
SENTRY_MAX_HTTP_BODY_SIZE = 4096 * 4  # 16kb

# For various attributes we don't limit the entire attribute on size, but the
# individual item. In those cases we also want to limit the maximum number of
# keys
SENTRY_MAX_DICTIONARY_ITEMS = 50

SENTRY_MAX_MESSAGE_LENGTH = 1024 * 8

# Gravatar service base url
SENTRY_GRAVATAR_BASE_URL = "https://secure.gravatar.com"

# Timeout (in seconds) for fetching remote source files (e.g. JS)
SENTRY_SOURCE_FETCH_TIMEOUT = 5

# Timeout (in seconds) for socket operations when fetching remote source files
SENTRY_SOURCE_FETCH_SOCKET_TIMEOUT = 2

# Maximum content length for source files before we abort fetching
SENTRY_SOURCE_FETCH_MAX_SIZE = 40 * 1024 * 1024

# Maximum content length for cache value.  Currently used only to avoid
# pointless compression of sourcemaps and other release files because we
# silently fail to cache the compressed result anyway.  Defaults to None which
# disables the check and allows different backends for unlimited payload.
# e.g. memcached defaults to 1MB  = 1024 * 1024
SENTRY_CACHE_MAX_VALUE_SIZE = None

# Fields which managed users cannot change via Sentry UI. Username and password
# cannot be changed by managed users. Optionally include 'email' and
# 'name' in SENTRY_MANAGED_USER_FIELDS.
SENTRY_MANAGED_USER_FIELDS = ()

SENTRY_SCOPES = {
    "org:read",
    "org:write",
    "org:admin",
    "org:integrations",
    "member:read",
    "member:write",
    "member:admin",
    "team:read",
    "team:write",
    "team:admin",
    "project:read",
    "project:write",
    "project:admin",
    "project:releases",
    "event:read",
    "event:write",
    "event:admin",
    "alerts:write",
    "alerts:read",
}

SENTRY_SCOPE_SETS = (
    (
        ("org:admin", "Read, write, and admin access to organization details."),
        ("org:write", "Read and write access to organization details."),
        ("org:read", "Read access to organization details."),
    ),
    (("org:integrations", "Read, write, and admin access to organization integrations."),),
    (
        ("member:admin", "Read, write, and admin access to organization members."),
        ("member:write", "Read and write access to organization members."),
        ("member:read", "Read access to organization members."),
    ),
    (
        ("team:admin", "Read, write, and admin access to teams."),
        ("team:write", "Read and write access to teams."),
        ("team:read", "Read access to teams."),
    ),
    (
        ("project:admin", "Read, write, and admin access to projects."),
        ("project:write", "Read and write access to projects."),
        ("project:read", "Read access to projects."),
    ),
    (("project:releases", "Read, write, and admin access to project releases."),),
    (
        ("event:admin", "Read, write, and admin access to events."),
        ("event:write", "Read and write access to events."),
        ("event:read", "Read access to events."),
    ),
    (
        ("alerts:write", "Read and write alerts"),
        ("alerts:read", "Read alerts"),
    ),
)

SENTRY_DEFAULT_ROLE = "member"

# Roles are ordered, which represents a sort-of hierarchy, as well as how
# they're presented in the UI. This is primarily important in that a member
# that is earlier in the chain cannot manage the settings of a member later
# in the chain (they still require the appropriate scope).
SENTRY_ROLES = (
    {
        "id": "member",
        "name": "Member",
        "desc": "Members can view and act on events, as well as view most other data within the organization.",
        "scopes": {
            "event:read",
            "event:write",
            "event:admin",
            "project:releases",
            "project:read",
            "org:read",
            "member:read",
            "team:read",
            "alerts:read",
            "alerts:write",
        },
    },
    {
        "id": "admin",
        "name": "Admin",
        "desc": (
            """
            Admin privileges on any teams of which they're a member. They can
            create new teams and projects, as well as remove teams and projects
            on which they already hold membership (or all teams, if open
            membership is enabled). Additionally, they can manage memberships of
            teams that they are members of. They cannot invite members to the
            organization.
            """
        ),
        "scopes": {
            "event:read",
            "event:write",
            "event:admin",
            "org:read",
            "member:read",
            "project:read",
            "project:write",
            "project:admin",
            "project:releases",
            "team:read",
            "team:write",
            "team:admin",
            "org:integrations",
            "alerts:read",
            "alerts:write",
        },
        "is_retired": True,
    },
    {
        "id": "manager",
        "name": "Manager",
        "desc": "Gains admin access on all teams as well as the ability to add and remove members.",
        "scopes": {
            "event:read",
            "event:write",
            "event:admin",
            "member:read",
            "member:write",
            "member:admin",
            "project:read",
            "project:write",
            "project:admin",
            "project:releases",
            "team:read",
            "team:write",
            "team:admin",
            "org:read",
            "org:write",
            "org:integrations",
            "alerts:read",
            "alerts:write",
        },
        "is_global": True,
    },
    {
        "id": "owner",
        "name": "Owner",
        "desc": (
            """
            Unrestricted access to the organization, its data, and its settings.
            Can add, modify, and delete projects and members, as well as make
            billing and plan changes.
            """
        ),
        "scopes": {
            "org:read",
            "org:write",
            "org:admin",
            "org:integrations",
            "member:read",
            "member:write",
            "member:admin",
            "team:read",
            "team:write",
            "team:admin",
            "project:read",
            "project:write",
            "project:admin",
            "project:releases",
            "event:read",
            "event:write",
            "event:admin",
            "alerts:read",
            "alerts:write",
        },
        "is_global": True,
    },
)

SENTRY_TEAM_ROLES = (
    {
        "id": "contributor",
        "name": "Contributor",
        "desc": "Contributors can view and act on events, as well as view most other data within the team's projects.",
        "scopes": {
            "event:read",
            "event:write",
            "event:admin",
            "project:releases",
            "project:read",
            "org:read",
            "member:read",
            "team:read",
            "alerts:read",
            "alerts:write",
        },
    },
    {
        "id": "admin",
        "name": "Team Admin",
        "desc": (
            # TODO: Editing pass
            """
            Admin privileges on the team. They can create and remove projects,
            and can manage the team's memberships. They cannot invite members to
            the organization.
            """
        ),
        "scopes": {
            "event:read",
            "event:write",
            "event:admin",
            "org:read",
            "member:read",
            "project:read",
            "project:write",
            "project:admin",
            "project:releases",
            "team:read",
            "team:write",
            "team:admin",
            "org:integrations",
            "alerts:read",
            "alerts:write",
        },
        "is_minimum_role_for": "admin",
    },
)

# See sentry/options/__init__.py for more information
SENTRY_OPTIONS = {}
SENTRY_DEFAULT_OPTIONS = {}

# You should not change this setting after your database has been created
# unless you have altered all schemas first
SENTRY_USE_BIG_INTS = False

# Delay (in ms) to induce on API responses
#
# Simulates a small amount of lag which helps uncover more obvious race
# conditions in UI interactions. It's also needed to test (or implement) any
# kind of loading scenarios. Without this we will just implicitly lower the
# overall quality of software we ship because we will not experience it in the
# same way we would in production.
#
# See discussion on https://github.com/getsentry/sentry/pull/20187
SENTRY_API_RESPONSE_DELAY = 150 if IS_DEV else None

# Watchers for various application purposes (such as compiling static media)
# XXX(dcramer): this doesn't work outside of a source distribution as the
# webpack.config.js is not part of Sentry's datafiles
SENTRY_WATCHERS = (
    (
        "webpack",
        [
            os.path.join(NODE_MODULES_ROOT, ".bin", "webpack"),
            "serve",
            "--color",
            "--output-pathinfo=true",
            "--config={}".format(
                os.path.normpath(
                    os.path.join(PROJECT_ROOT, os.pardir, os.pardir, "webpack.config.ts")
                )
            ),
        ],
    ),
)

# Controls whether devserver spins up Relay, Kafka, and several ingest worker jobs to direct store traffic
# through the Relay ingestion pipeline. Without, ingestion is completely disabled. Use `bin/load-mocks` to
# generate fake data for local testing. You can also manually enable relay with the `--ingest` flag to `devserver`.
# XXX: This is disabled by default as typical development workflows do not require end-to-end services running
# and disabling optional services reduces resource consumption and complexity
SENTRY_USE_RELAY = False
SENTRY_RELAY_PORT = 7899

# Controls whether we'll run the snuba subscription processor. If enabled, we'll run
# it as a worker, and devservices will run Kafka.
SENTRY_DEV_PROCESS_SUBSCRIPTIONS = False

# The chunk size for attachments in blob store. Should be a power of two.
SENTRY_ATTACHMENT_BLOB_SIZE = 8 * 1024 * 1024  # 8MB

# The chunk size for files in the chunk upload. This is used for native debug
# files and source maps, and directly translates to the chunk size in blob
# store. MUST be a power of two.
SENTRY_CHUNK_UPLOAD_BLOB_SIZE = 8 * 1024 * 1024  # 8MB

# This flag tell DEVSERVICES to start the ingest-metrics-consumer in order to work on
# metrics in the development environment. Note: this is "metrics" the product
SENTRY_USE_METRICS_DEV = False

# This flags activates the Change Data Capture backend in the development environment
SENTRY_USE_CDC_DEV = False

# This flag activates profiling backend in the development environment
SENTRY_USE_PROFILING = False

# This flag activates consuming issue platform occurrence data in the development environment
SENTRY_USE_ISSUE_OCCURRENCE = False

# This flag activates code paths that are specific for customer domains
SENTRY_USE_CUSTOMER_DOMAINS = False

# SENTRY_DEVSERVICES = {
#     "service-name": lambda settings, options: (
#         {
#             "image": "image-name:version",
#             # optional ports to expose
#             "ports": {"internal-port/tcp": external-port},
#             # optional command
#             "command": ["exit 1"],
#             optional mapping of volumes
#             "volumes": {"volume-name": {"bind": "/path/in/container"}},
#             # optional statement to test if service should run
#             "only_if": lambda settings, options: True,
#             # optional environment variables
#             "environment": {
#                 "ENV_VAR": "1",
#             }
#         }
#     )
# }


def build_cdc_postgres_init_db_volume(settings):
    return (
        {
            os.path.join(settings.CDC_CONFIG_DIR, "init_hba.sh"): {
                "bind": "/docker-entrypoint-initdb.d/init_hba.sh"
            }
        }
        if settings.SENTRY_USE_CDC_DEV
        else {}
    )


# platform.processor() changed at some point between these:
# 11.2.3: arm
# 12.3.1: arm64
APPLE_ARM64 = sys.platform == "darwin" and platform.processor() in {"arm", "arm64"}

SENTRY_DEVSERVICES = {
    "redis": lambda settings, options: (
        {
            "image": "ghcr.io/getsentry/image-mirror-library-redis:5.0-alpine",
            "ports": {"6379/tcp": 6379},
            "command": [
                "redis-server",
                "--appendonly",
                "yes",
                "--save",
                "60",
                "20",
                "--auto-aof-rewrite-percentage",
                "100",
                "--auto-aof-rewrite-min-size",
                "64mb",
            ],
            "volumes": {"redis": {"bind": "/data"}},
        }
    ),
    "postgres": lambda settings, options: (
        {
            "image": f"ghcr.io/getsentry/image-mirror-library-postgres:{os.getenv('PG_VERSION') or '9.6'}-alpine",
            "pull": True,
            "ports": {"5432/tcp": 5432},
            "environment": {"POSTGRES_DB": "sentry", "POSTGRES_HOST_AUTH_METHOD": "trust"},
            "volumes": {
                "postgres": {"bind": "/var/lib/postgresql/data"},
                "wal2json": {"bind": "/wal2json"},
                settings.CDC_CONFIG_DIR: {"bind": "/cdc"},
                **build_cdc_postgres_init_db_volume(settings),
            },
            "command": [
                "postgres",
                "-c",
                "wal_level=logical",
                "-c",
                "max_replication_slots=1",
                "-c",
                "max_wal_senders=1",
            ],
            "entrypoint": "/cdc/postgres-entrypoint.sh" if settings.SENTRY_USE_CDC_DEV else None,
        }
    ),
    "zookeeper": lambda settings, options: (
        {
            # On Apple arm64, we upgrade to version 6.x to allow zookeeper to run properly on Apple's arm64
            # See details https://github.com/confluentinc/kafka-images/issues/80#issuecomment-855511438
            "image": "ghcr.io/getsentry/image-mirror-confluentinc-cp-zookeeper:6.2.0",
            "environment": {"ZOOKEEPER_CLIENT_PORT": "2181"},
            "volumes": {"zookeeper_6": {"bind": "/var/lib/zookeeper/data"}},
            "only_if": "kafka" in settings.SENTRY_EVENTSTREAM or settings.SENTRY_USE_RELAY,
        }
    ),
    "kafka": lambda settings, options: (
        {
            "image": "ghcr.io/getsentry/image-mirror-confluentinc-cp-kafka:6.2.0",
            "ports": {"9092/tcp": 9092},
            "environment": {
                "KAFKA_ZOOKEEPER_CONNECT": "{containers[zookeeper][name]}:2181",
                "KAFKA_LISTENERS": "INTERNAL://0.0.0.0:9093,EXTERNAL://0.0.0.0:9092",
                "KAFKA_ADVERTISED_LISTENERS": "INTERNAL://{containers[kafka][name]}:9093,EXTERNAL://{containers[kafka]"
                "[ports][9092/tcp][0]}:{containers[kafka][ports][9092/tcp][1]}",
                "KAFKA_LISTENER_SECURITY_PROTOCOL_MAP": "INTERNAL:PLAINTEXT,EXTERNAL:PLAINTEXT",
                "KAFKA_INTER_BROKER_LISTENER_NAME": "INTERNAL",
                "KAFKA_OFFSETS_TOPIC_REPLICATION_FACTOR": "1",
                "KAFKA_OFFSETS_TOPIC_NUM_PARTITIONS": "1",
                "KAFKA_LOG_RETENTION_HOURS": "24",
                "KAFKA_MESSAGE_MAX_BYTES": "50000000",
                "KAFKA_MAX_REQUEST_SIZE": "50000000",
            },
            "volumes": {"kafka_6": {"bind": "/var/lib/kafka/data"}},
            "only_if": "kafka" in settings.SENTRY_EVENTSTREAM
            or settings.SENTRY_USE_RELAY
            or settings.SENTRY_DEV_PROCESS_SUBSCRIPTIONS,
        }
    ),
    "clickhouse": lambda settings, options: (
        {
            "image": "ghcr.io/getsentry/image-mirror-yandex-clickhouse-server:20.3.9.70"
            if not APPLE_ARM64
            # altinity provides clickhouse support to other companies
            # Official support: https://github.com/ClickHouse/ClickHouse/issues/22222
            # This image is build with this script https://gist.github.com/filimonov/5f9732909ff66d5d0a65b8283382590d
            else "ghcr.io/getsentry/image-mirror-altinity-clickhouse-server:21.6.1.6734-testing-arm",
            "pull": True,
            "ports": {"9000/tcp": 9000, "9009/tcp": 9009, "8123/tcp": 8123},
            "ulimits": [{"name": "nofile", "soft": 262144, "hard": 262144}],
            # The arm image does not properly load the MAX_MEMORY_USAGE_RATIO
            # from the environment in loc_config.xml, thus, hard-coding it there
            "volumes": {
                "clickhouse_dist"
                if settings.SENTRY_DISTRIBUTED_CLICKHOUSE_TABLES
                else "clickhouse": {"bind": "/var/lib/clickhouse"},
                os.path.join(
                    settings.DEVSERVICES_CONFIG_DIR,
                    "clickhouse",
                    "dist_config.xml"
                    if settings.SENTRY_DISTRIBUTED_CLICKHOUSE_TABLES
                    else "loc_config.xml",
                ): {"bind": "/etc/clickhouse-server/config.d/sentry.xml"},
            },
        }
    ),
    "snuba": lambda settings, options: (
        {
            "image": "ghcr.io/getsentry/snuba:latest",
            "pull": True,
            "ports": {"1218/tcp": 1218, "1219/tcp": 1219},
            "command": ["devserver"]
            + (["--no-workers"] if "snuba" in settings.SENTRY_EVENTSTREAM else []),
            "environment": {
                "PYTHONUNBUFFERED": "1",
                "SNUBA_SETTINGS": "docker",
                "DEBUG": "1",
                "CLICKHOUSE_HOST": "{containers[clickhouse][name]}",
                "CLICKHOUSE_PORT": "9000",
                "CLICKHOUSE_HTTP_PORT": "8123",
                "DEFAULT_BROKERS": ""
                if "snuba" in settings.SENTRY_EVENTSTREAM
                else "{containers[kafka][name]}:9093",
                "REDIS_HOST": "{containers[redis][name]}",
                "REDIS_PORT": "6379",
                "REDIS_DB": "1",
                "ENABLE_SENTRY_METRICS_DEV": "1" if settings.SENTRY_USE_METRICS_DEV else "",
                "ENABLE_PROFILES_CONSUMER": "1" if settings.SENTRY_USE_PROFILING else "",
                "ENABLE_ISSUE_OCCURRENCE_CONSUMER": "1"
                if settings.SENTRY_USE_ISSUE_OCCURRENCE
                else "",
                "ENABLE_AUTORUN_MIGRATION_SEARCH_ISSUES": "1",
            },
            "only_if": "snuba" in settings.SENTRY_EVENTSTREAM
            or "kafka" in settings.SENTRY_EVENTSTREAM,
        }
    ),
    "bigtable": lambda settings, options: (
        {
            "image": "us.gcr.io/sentryio/cbtemulator:23c02d92c7a1747068eb1fc57dddbad23907d614",
            "ports": {"8086/tcp": 8086},
            # NEED_BIGTABLE is set by CI so we don't have to pass
            # --skip-only-if when compiling which services to run.
            "only_if": os.environ.get("NEED_BIGTABLE", False)
            or "bigtable" in settings.SENTRY_NODESTORE,
        }
    ),
    "memcached": lambda settings, options: (
        {
            "image": "ghcr.io/getsentry/image-mirror-library-memcached:1.5-alpine",
            "ports": {"11211/tcp": 11211},
            "only_if": "memcached" in settings.CACHES.get("default", {}).get("BACKEND"),
        }
    ),
    "symbolicator": lambda settings, options: (
        {
            "image": "us.gcr.io/sentryio/symbolicator:nightly",
            "pull": True,
            "ports": {"3021/tcp": 3021},
            "volumes": {settings.SYMBOLICATOR_CONFIG_DIR: {"bind": "/etc/symbolicator"}},
            "command": ["run", "--config", "/etc/symbolicator/config.yml"],
            "only_if": options.get("symbolicator.enabled"),
        }
    ),
    "relay": lambda settings, options: (
        {
            "image": "us.gcr.io/sentryio/relay:nightly",
            "pull": True,
            "ports": {"7899/tcp": settings.SENTRY_RELAY_PORT},
            "volumes": {settings.RELAY_CONFIG_DIR: {"bind": "/etc/relay"}},
            "command": ["run", "--config", "/etc/relay"],
            "only_if": bool(os.environ.get("SENTRY_USE_RELAY", settings.SENTRY_USE_RELAY)),
            "with_devserver": True,
        }
    ),
    "chartcuterie": lambda settings, options: (
        {
            "image": "us.gcr.io/sentryio/chartcuterie:latest",
            "pull": True,
            "volumes": {settings.CHARTCUTERIE_CONFIG_DIR: {"bind": "/etc/chartcuterie"}},
            "environment": {
                "CHARTCUTERIE_CONFIG": "/etc/chartcuterie/config.js",
                "CHARTCUTERIE_CONFIG_POLLING": "true",
            },
            "ports": {"9090/tcp": 7901},
            # NEED_CHARTCUTERIE is set by CI so we don't have to pass --skip-only-if when compiling which services to run.
            "only_if": os.environ.get("NEED_CHARTCUTERIE", False)
            or options.get("chart-rendering.enabled"),
        }
    ),
    "cdc": lambda settings, options: (
        {
            "image": "ghcr.io/getsentry/cdc:latest",
            "pull": True,
            "only_if": settings.SENTRY_USE_CDC_DEV,
            "command": ["cdc", "-c", "/etc/cdc/configuration.yaml", "producer"],
            "volumes": {settings.CDC_CONFIG_DIR: {"bind": "/etc/cdc"}},
        }
    ),
}

# Max file size for serialized file uploads in API
SENTRY_MAX_SERIALIZED_FILE_SIZE = 5000000

# Max file size for avatar photo uploads
SENTRY_MAX_AVATAR_SIZE = 5000000

# The maximum age of raw events before they are deleted
SENTRY_RAW_EVENT_MAX_AGE_DAYS = 10

# statuspage.io support
STATUS_PAGE_ID = None
STATUS_PAGE_API_HOST = "statuspage.io"

SENTRY_SELF_HOSTED = True

# Whether we should look at X-Forwarded-For header or not
# when checking REMOTE_ADDR ip addresses
SENTRY_USE_X_FORWARDED_FOR = True

SENTRY_DEFAULT_INTEGRATIONS = (
    "sentry.integrations.bitbucket.BitbucketIntegrationProvider",
    "sentry.integrations.bitbucket_server.BitbucketServerIntegrationProvider",
    "sentry.integrations.slack.SlackIntegrationProvider",
    "sentry.integrations.github.GitHubIntegrationProvider",
    "sentry.integrations.github_enterprise.GitHubEnterpriseIntegrationProvider",
    "sentry.integrations.gitlab.GitlabIntegrationProvider",
    "sentry.integrations.jira.JiraIntegrationProvider",
    "sentry.integrations.jira_server.JiraServerIntegrationProvider",
    "sentry.integrations.vsts.VstsIntegrationProvider",
    "sentry.integrations.vsts_extension.VstsExtensionIntegrationProvider",
    "sentry.integrations.pagerduty.integration.PagerDutyIntegrationProvider",
    "sentry.integrations.vercel.VercelIntegrationProvider",
    "sentry.integrations.msteams.MsTeamsIntegrationProvider",
    "sentry.integrations.aws_lambda.AwsLambdaIntegrationProvider",
    "sentry.integrations.custom_scm.CustomSCMIntegrationProvider",
)

SENTRY_SDK_CONFIG = {
    "release": sentry.__semantic_version__,
    "environment": ENVIRONMENT,
    "in_app_include": ["sentry", "sentry_plugins"],
    "debug": True,
    "send_default_pii": True,
    "auto_enabling_integrations": False,
    "_experiments": {
        "custom_measurements": True,
    },
}

SENTRY_DEV_DSN = os.environ.get("SENTRY_DEV_DSN")
if SENTRY_DEV_DSN:
    # In production, this value is *not* set via an env variable
    # https://github.com/getsentry/getsentry/blob/16a07f72853104b911a368cc8ae2b4b49dbf7408/getsentry/conf/settings/prod.py#L604-L606
    # This is used in case you want to report traces of your development set up to a project of your choice
    SENTRY_SDK_CONFIG["dsn"] = SENTRY_DEV_DSN

# The sample rate to use for profiles. This is conditional on the usage of
# traces_sample_rate. So that means the true sample rate will be approximately
# traces_sample_rate * profiles_sample_rate
# (subject to things like the traces_sampler)
SENTRY_PROFILES_SAMPLE_RATE = 0

# We want to test a few schedulers possible in the profiler. Some are platform
# specific, and each have their own pros/cons. See the sdk for more details.
SENTRY_PROFILER_MODE = "sleep"

# To have finer control over which process will have profiling enabled, this
# environment variable will be required to enable profiling.
#
# This is because profiling requires that we run some stuff globally, and we
# are not ready to run this on the more critical parts of the codebase such as
# the ingest workers yet.
#
# This will allow us to have finer control over where we are running the
# profiler. For example, only on the web server.
SENTRY_PROFILING_ENABLED = os.environ.get("SENTRY_PROFILING_ENABLED", False)

# Callable to bind additional context for the Sentry SDK
#
# def get_org_context(scope, organization, **kwargs):
#    scope.set_tag('organization.cool', '1')
#
# SENTRY_ORGANIZATION_CONTEXT_HELPER = get_org_context
SENTRY_ORGANIZATION_CONTEXT_HELPER = None

# Config options that are explicitly disabled from Django
DEAD = object()

# This will eventually get set from values in SENTRY_OPTIONS during
# sentry.runner.initializer:bootstrap_options
SECRET_KEY = DEAD
EMAIL_BACKEND = DEAD
EMAIL_HOST = DEAD
EMAIL_PORT = DEAD
EMAIL_HOST_USER = DEAD
EMAIL_HOST_PASSWORD = DEAD
EMAIL_USE_TLS = DEAD
EMAIL_USE_SSL = DEAD
SERVER_EMAIL = DEAD
EMAIL_SUBJECT_PREFIX = DEAD

# Shared btw Auth Provider and Social Auth Plugin
GITHUB_APP_ID = DEAD
GITHUB_API_SECRET = DEAD

# Used by Auth Provider
GITHUB_REQUIRE_VERIFIED_EMAIL = DEAD
GITHUB_API_DOMAIN = DEAD
GITHUB_BASE_DOMAIN = DEAD

# Used by Social Auth Plugin
GITHUB_EXTENDED_PERMISSIONS = DEAD
GITHUB_ORGANIZATION = DEAD


SUDO_URL = "sentry-sudo"

# Endpoint to https://github.com/getsentry/sentry-release-registry, used for
# alerting the user of outdated SDKs.
SENTRY_RELEASE_REGISTRY_BASEURL = None

# Hardcoded SDK versions for SDKs that do not have an entry in the release
# registry.
SDK_VERSIONS = {
    "raven-js": "3.21.0",
    "raven-node": "2.3.0",
    "raven-python": "6.10.0",
    "raven-ruby": "2.7.1",
    "sentry-cocoa": "3.11.1",
    "sentry-java": "1.6.4",
    "sentry-laravel": "1.0.2",
    "sentry-php": "2.0.1",
}

# Some of the migration links below are not ideal, but that is all migration documentation we currently have and can provide at this point
SDK_URLS = {
    "sentry-java": "https://docs.sentry.io/platforms/java/legacy/migration/",
    "@sentry/browser": "https://github.com/getsentry/sentry-javascript/blob/master/MIGRATION.md#migrating-from-raven-js-to-sentrybrowser",
    "sentry-cocoa": "https://docs.sentry.io/platforms/apple/migration/",
    "sentry-php": "https://docs.sentry.io/platforms/php/",
    "sentry-python": "https://docs.sentry.io/platforms/python/migration/",
    "sentry-ruby": "https://docs.sentry.io/platforms/ruby/migration/",
    "sentry-dotnet": "https://docs.sentry.io/platforms/dotnet/migration/#migrating-from-sharpraven-to-sentry-sdk",
    "sentry-go": "https://docs.sentry.io/platforms/go/migration/",
}

DEPRECATED_SDKS = {
    # sdk name => new sdk name
    "raven-java": "sentry-java",
    "raven-java:android": "sentry-java",
    "raven-java:log4j": "sentry-java",
    "raven-java:log4j2": "sentry-java",
    "raven-java:logback": "sentry-java",
    "raven-js": "@sentry/browser",
    "raven-node": "@sentry/browser",
    "raven-objc": "sentry-cocoa",
    "raven-php": "sentry-php",
    "raven-python": "sentry-python",
    "raven-ruby": "sentry-ruby",
    "raven-swift": "sentry-cocoa",
    "raven-csharp": "sentry-dotnet",
    "raven-go": "sentry-go",
    "sentry-android": "sentry-java",
    "sentry-swift": "sentry-cocoa",
    "SharpRaven": "sentry-dotnet",
    # The Ruby SDK used to go by the name 'sentry-raven'...
    "sentry-raven": "sentry-ruby",
}

TERMS_URL = None
PRIVACY_URL = None

# Internal sources for debug information files
#
# There are two special values in there: "microsoft" and "ios".  These are
# added by default to any project created.  The "ios" source is currently
# not enabled in the open source build of sentry because it points to a
# sentry internal repository and it's unclear if these can be
# redistributed under the Apple EULA.  If however someone configures their
# own iOS source and name it 'ios' it will be enabled by default for all
# projects.
SENTRY_BUILTIN_SOURCES = {
    "microsoft": {
        "type": "http",
        "id": "sentry:microsoft",
        "name": "Microsoft",
        "layout": {"type": "symstore"},
        "filters": {"filetypes": ["pe", "pdb", "portablepdb"]},
        "url": "https://msdl.microsoft.com/download/symbols/",
        "is_public": True,
    },
    "nuget": {
        "type": "http",
        "id": "sentry:nuget",
        "name": "NuGet.org",
        "layout": {"type": "symstore"},
        "filters": {"filetypes": ["portablepdb"]},
        "url": "https://symbols.nuget.org/download/symbols/",
        "is_public": True,
    },
    "citrix": {
        "type": "http",
        "id": "sentry:citrix",
        "name": "Citrix",
        "layout": {"type": "symstore"},
        "filters": {"filetypes": ["pe", "pdb"]},
        "url": "http://ctxsym.citrix.com/symbols/",
        "is_public": True,
    },
    "intel": {
        "type": "http",
        "id": "sentry:intel",
        "name": "Intel",
        "layout": {"type": "symstore"},
        "filters": {"filetypes": ["pe", "pdb"]},
        "url": "https://software.intel.com/sites/downloads/symbols/",
        "is_public": True,
    },
    "amd": {
        "type": "http",
        "id": "sentry:amd",
        "name": "AMD",
        "layout": {"type": "symstore"},
        "filters": {"filetypes": ["pe", "pdb"]},
        "url": "https://download.amd.com/dir/bin/",
        "is_public": True,
    },
    "nvidia": {
        "type": "http",
        "id": "sentry:nvidia",
        "name": "NVIDIA",
        "layout": {"type": "symstore"},
        "filters": {"filetypes": ["pe", "pdb"]},
        "url": "https://driver-symbols.nvidia.com/",
        "is_public": True,
    },
    "chromium": {
        "type": "http",
        "id": "sentry:chromium",
        "name": "Chromium",
        "layout": {"type": "symstore"},
        "filters": {"filetypes": ["pe", "pdb"]},
        "url": "https://chromium-browser-symsrv.commondatastorage.googleapis.com/",
        "is_public": True,
    },
    "unity": {
        "type": "http",
        "id": "sentry:unity",
        "name": "Unity",
        "layout": {"type": "symstore"},
        "filters": {"filetypes": ["pe", "pdb"]},
        "url": "http://symbolserver.unity3d.com/",
        "is_public": True,
    },
    "mozilla": {
        "type": "http",
        "id": "sentry:mozilla",
        "name": "Mozilla",
        "layout": {"type": "symstore"},
        "url": "https://symbols.mozilla.org/",
        "is_public": True,
    },
    "autodesk": {
        "type": "http",
        "id": "sentry:autodesk",
        "name": "Autodesk",
        "layout": {"type": "symstore"},
        "url": "http://symbols.autodesk.com/",
        "is_public": True,
    },
    "electron": {
        "type": "http",
        "id": "sentry:electron",
        "name": "Electron",
        "layout": {"type": "native"},
        "url": "https://symbols.electronjs.org/",
        "filters": {"filetypes": ["pdb", "breakpad", "sourcebundle"]},
        "is_public": True,
    },
    # === Various Linux distributions ===
    # The `https://debuginfod.elfutils.org/` symbol server is set up to federate
    # to a bunch of distro-specific servers, and they explicitly state that:
    # > If your distro offers a server, you may prefer to link to that one directly
    # In the future, we could add the following servers as well after validating:
    # - https://debuginfod.opensuse.org/
    # - https://debuginfod.debian.net/
    # - https://debuginfod.fedoraproject.org/
    # - https://debuginfod.archlinux.org/
    # - https://debuginfod.centos.org/
    # A couple more servers for less widespread distros are also listed, and there
    # might be even more that are not listed on that page.
    # NOTE: The `debuginfod` layout in symbolicator requires the `/buildid/` prefix
    # to be part of the `url`.
    "ubuntu": {
        "type": "http",
        "id": "sentry:ubuntu",
        "name": "Ubuntu",
        "layout": {"type": "debuginfod"},
        "url": "https://debuginfod.ubuntu.com/buildid/",
        "filters": {"filetypes": ["elf_code", "elf_debug"]},
        "is_public": True,
    },
}

# Relay
# List of PKs explicitly allowed by Sentry.  All relays here are always
# registered as internal relays.
# DEPRECATED !!! (18.May.2021) This entry has been deprecated in favour of
# ~/.sentry/conf.yml (relay.static_auth)
SENTRY_RELAY_WHITELIST_PK = [
    # NOTE (RaduW) This is the relay key for the relay instance used by devservices.
    # This should NOT be part of any production environment.
    # This key should match the key in /sentry/config/relay/credentials.json
    "SMSesqan65THCV6M4qs4kBzPai60LzuDn-xNsvYpuP8"
]

# When open registration is not permitted then only relays in the
# list of explicitly allowed relays can register.
SENTRY_RELAY_OPEN_REGISTRATION = True

# GeoIP
# Used for looking up IP addresses.
# For example /usr/local/share/GeoIP/GeoIPCity.mmdb
GEOIP_PATH_MMDB = None

# CDN
# If this is an absolute url like e.g.: https://js.sentry-cdn.com/
# the full url will look like this: https://js.sentry-cdn.com/<public_key>.min.js
# otherwise django reverse url lookup will be used.
JS_SDK_LOADER_CDN_URL = ""
# Version of the SDK - Used in header Surrogate-Key sdk/JS_SDK_LOADER_SDK_VERSION
JS_SDK_LOADER_SDK_VERSION = ""
# Version of the Dynamic Loader - Used in header Surrogate-Key sdk/JS_SDK_DYNAMIC_LOADER_SDK_VERSION
JS_SDK_DYNAMIC_LOADER_SDK_VERSION = ""
# This should be the url pointing to the JS SDK. It may contain up to two "%s".
# The first "%s" will be replaced with the SDK version, the second one is used
# to inject a bundle modifier in the JS SDK CDN loader. e.g:
# - 'https://browser.sentry-cdn.com/%s/bundle%s.min.js' will become
# 'https://browser.sentry-cdn.com/7.0.0/bundle.es5.min.js'
# - 'https://browser.sentry-cdn.com/%s/bundle.min.js' will become
# 'https://browser.sentry-cdn.com/7.0.0/bundle.min.js'
# - 'https://browser.sentry-cdn.com/6.19.7/bundle.min.js' will stay the same.
JS_SDK_LOADER_DEFAULT_SDK_URL = ""

# block domains which are generally used by spammers -- keep this configurable
# in case a self-hosted install wants to allow it
INVALID_EMAIL_ADDRESS_PATTERN = re.compile(r"\@qq\.com$", re.I)

# This is customizable for sentry.io, but generally should only be additive
# (currently the values not used anymore so this is more for documentation purposes)
SENTRY_USER_PERMISSIONS = ("broadcasts.admin", "users.admin", "options.admin")

# WARNING(iker): there are two different formats for KAFKA_CLUSTERS: the one we
# use below, and a legacy one still used in `getsentry`.
# Reading items from this default configuration directly might break deploys.
# To correctly read items from this dictionary and not worry about the format,
# see `sentry.utils.kafka_config.get_kafka_consumer_cluster_options`.
KAFKA_CLUSTERS = {
    "default": {
        "common": {"bootstrap.servers": "127.0.0.1:9092"},
        "producers": {
            "compression.type": "lz4",
            "message.max.bytes": 50000000,  # 50MB, default is 1MB
        },
        "consumers": {},
    }
}

# These constants define kafka topic names, as well as keys into `KAFKA_TOPICS`
# which contains cluster mappings for these topics. Follow these steps to
# override a kafka topic name:
#
#  1. Change the value of the `KAFKA_*` constant (e.g. KAFKA_EVENTS).
#  2. For changes in override files, such as `sentry.conf.py` or in getsentry's
#     `prod.py`, also override the entirety of `KAFKA_TOPICS` to ensure the keys
#     pick up the change.

KAFKA_EVENTS = "events"
KAFKA_TRANSACTIONS = "transactions"
KAFKA_OUTCOMES = "outcomes"
KAFKA_OUTCOMES_BILLING = "outcomes-billing"
KAFKA_EVENTS_SUBSCRIPTIONS_RESULTS = "events-subscription-results"
KAFKA_TRANSACTIONS_SUBSCRIPTIONS_RESULTS = "transactions-subscription-results"
KAFKA_GENERIC_METRICS_DISTRIBUTIONS_SUBSCRIPTIONS_RESULTS = (
    "generic-metrics-distributions-subscription-results"
)
KAFKA_GENERIC_METRICS_SETS_SUBSCRIPTIONS_RESULTS = "generic-metrics-sets-subscription-results"
KAFKA_SESSIONS_SUBSCRIPTIONS_RESULTS = "sessions-subscription-results"
KAFKA_METRICS_SUBSCRIPTIONS_RESULTS = "metrics-subscription-results"
KAFKA_INGEST_EVENTS = "ingest-events"
KAFKA_INGEST_ATTACHMENTS = "ingest-attachments"
KAFKA_INGEST_TRANSACTIONS = "ingest-transactions"
KAFKA_INGEST_METRICS = "ingest-metrics"
KAFKA_SNUBA_METRICS = "snuba-metrics"
KAFKA_PROFILES = "profiles"
KAFKA_INGEST_PERFORMANCE_METRICS = "ingest-performance-metrics"
KAFKA_SNUBA_GENERIC_METRICS = "snuba-generic-metrics"
KAFKA_INGEST_REPLAY_EVENTS = "ingest-replay-events"
KAFKA_INGEST_REPLAYS_RECORDINGS = "ingest-replay-recordings"
KAFKA_INGEST_OCCURRENCES = "ingest-occurrences"
KAFKA_REGION_TO_CONTROL = "region-to-control"
KAFKA_EVENTSTREAM_GENERIC = "generic-events"

# topic for testing multiple indexer backends in parallel
# in production. So far just testing backends for the perf data,
# not release helth
KAFKA_SNUBA_GENERICS_METRICS_CS = "snuba-metrics-generics-cloudspanner"

KAFKA_SUBSCRIPTION_RESULT_TOPICS = {
    "events": KAFKA_EVENTS_SUBSCRIPTIONS_RESULTS,
    "transactions": KAFKA_TRANSACTIONS_SUBSCRIPTIONS_RESULTS,
    "generic-metrics-sets": KAFKA_GENERIC_METRICS_SETS_SUBSCRIPTIONS_RESULTS,
    "generic-metrics-distributions": KAFKA_GENERIC_METRICS_DISTRIBUTIONS_SUBSCRIPTIONS_RESULTS,
    "sessions": KAFKA_SESSIONS_SUBSCRIPTIONS_RESULTS,
    "metrics": KAFKA_METRICS_SUBSCRIPTIONS_RESULTS,
}

# Cluster configuration for each Kafka topic by name.
KAFKA_TOPICS = {
    KAFKA_EVENTS: {"cluster": "default"},
    KAFKA_TRANSACTIONS: {"cluster": "default"},
    KAFKA_OUTCOMES: {"cluster": "default"},
    # When OUTCOMES_BILLING is None, it inherits from OUTCOMES and does not
    # create a separate producer. Check ``track_outcome`` for details.
    KAFKA_OUTCOMES_BILLING: None,
    KAFKA_EVENTS_SUBSCRIPTIONS_RESULTS: {"cluster": "default"},
    KAFKA_TRANSACTIONS_SUBSCRIPTIONS_RESULTS: {"cluster": "default"},
    KAFKA_GENERIC_METRICS_SETS_SUBSCRIPTIONS_RESULTS: {"cluster": "default"},
    KAFKA_GENERIC_METRICS_DISTRIBUTIONS_SUBSCRIPTIONS_RESULTS: {"cluster": "default"},
    KAFKA_SESSIONS_SUBSCRIPTIONS_RESULTS: {"cluster": "default"},
    KAFKA_METRICS_SUBSCRIPTIONS_RESULTS: {"cluster": "default"},
    # Topic for receiving simple events (error events without attachments) from Relay
    KAFKA_INGEST_EVENTS: {"cluster": "default"},
    # Topic for receiving 'complex' events (error events with attachments) from Relay
    KAFKA_INGEST_ATTACHMENTS: {"cluster": "default"},
    # Topic for receiving transaction events (APM events) from Relay
    KAFKA_INGEST_TRANSACTIONS: {"cluster": "default"},
    # Topic for receiving metrics from Relay
    KAFKA_INGEST_METRICS: {"cluster": "default"},
    # Topic for indexer translated metrics
    KAFKA_SNUBA_METRICS: {"cluster": "default"},
    # Topic for receiving profiles from Relay
    KAFKA_PROFILES: {"cluster": "default"},
    KAFKA_INGEST_PERFORMANCE_METRICS: {"cluster": "default"},
    KAFKA_SNUBA_GENERIC_METRICS: {"cluster": "default"},
    KAFKA_INGEST_REPLAY_EVENTS: {"cluster": "default"},
    KAFKA_INGEST_REPLAYS_RECORDINGS: {"cluster": "default"},
    KAFKA_INGEST_OCCURRENCES: {"cluster": "default"},
    # Metrics Testing Topics
    KAFKA_SNUBA_GENERICS_METRICS_CS: {"cluster": "default"},
    # Region to Control Silo messaging - eg UserIp and AuditLog
    KAFKA_REGION_TO_CONTROL: {"cluster": "default"},
    KAFKA_EVENTSTREAM_GENERIC: {"cluster": "default"},
}


# If True, consumers will create the topics if they don't exist
KAFKA_CONSUMER_AUTO_CREATE_TOPICS = True

# For Jira, only approved apps can use the access_email_addresses scope
# This scope allows Sentry to use the email endpoint (https://developer.atlassian.com/cloud/jira/platform/rest/v3/#api-rest-api-3-user-email-get)
# We use the email with Jira 2-way sync in order to match the user
JIRA_USE_EMAIL_SCOPE = False

"""
Fields are:
 - south_app_name: Which app to apply the conversion to
 - south_migration: The south migration to map to the new name. If None, then always
   apply
 - django_app_name: The new app name to apply the conversion to
 - django_migration: Which django migration to 'fake' as run.
 - south_migration_required: Whether the south migration is required to proceed.
 - south_migration_required_error: Error message explaining what is going wrong.
"""
SOUTH_MIGRATION_CONVERSIONS = (
    (
        "sentry",
        "0472_auto__add_field_sentryapp_author",
        "sentry",
        "0001_initial",
        True,
        "Please upgrade to Sentry 9.1.2 before upgrading to any later versions.",
    ),
    (
        "sentry",
        "0516_auto__del_grouptagvalue__del_unique_grouptagvalue_group_id_key_value__",
        "sentry",
        "0002_912_to_recent",
        False,
        "",
    ),
    (
        "sentry",
        "0518_auto__chg_field_sentryappwebhookerror_response_code",
        "sentry",
        "0003_auto_20191022_0122",
        False,
        "",
    ),
    ("sentry.nodestore", "0001_initial", "nodestore", "0001_initial", False, None),
    ("nodestore", "0001_initial", "nodestore", "0001_initial", False, None),
    (
        "social_auth",
        "0004_auto__del_unique_usersocialauth_provider_uid__add_unique_usersocialaut",
        "social_auth",
        "0001_initial",
        True,
        "Please upgrade to Sentry 9.1.2 before upgrading to any later versions.",
    ),
)

# Whether to use Django migrations to create the database, or just build it based off
# of models, similar to how syncdb used to work. The former is more correct, the latter
# is much faster.
MIGRATIONS_TEST_MIGRATE = os.environ.get("MIGRATIONS_TEST_MIGRATE", "0") == "1"
# Specifies the list of django apps to include in the lockfile. If Falsey then include
# all apps with migrations
MIGRATIONS_LOCKFILE_APP_WHITELIST = (
    "nodestore",
    "sentry",
    "social_auth",
    "sentry.replays",
)
# Where to write the lockfile to.
MIGRATIONS_LOCKFILE_PATH = os.path.join(PROJECT_ROOT, os.path.pardir, os.path.pardir)

# Log error and abort processing (without dropping event) when process_event is
# taking more than n seconds to process event
SYMBOLICATOR_PROCESS_EVENT_HARD_TIMEOUT = 600

# Log warning when process_event is taking more than n seconds to process event
SYMBOLICATOR_PROCESS_EVENT_WARN_TIMEOUT = 120

# Block symbolicate_event for this many seconds to wait for a initial response
# from symbolicator after the task submission.
SYMBOLICATOR_POLL_TIMEOUT = 5

# When retrying symbolication requests or querying for the result this set the
# max number of second to wait between subsequent attempts.
SYMBOLICATOR_MAX_RETRY_AFTER = 2

SENTRY_REQUEST_METRIC_ALLOWED_PATHS = (
    "sentry.web.api",
    "sentry.web.frontend",
    "sentry.api.endpoints",
    "sentry.data_export.endpoints",
    "sentry.discover.endpoints",
    "sentry.incidents.endpoints",
    "sentry.replays.endpoints",
)
SENTRY_MAIL_ADAPTER_BACKEND = "sentry.mail.adapter.MailAdapter"

# Project ID used by synthetic monitoring
# Synthetic monitoring recurringly send events, prepared with specific
# attributes, which can be identified through the whole processing pipeline and
# observed mainly for producing stable metrics.
SENTRY_SYNTHETIC_MONITORING_PROJECT_ID = None

# Similarity cluster to use
# Similarity-v1: uses hardcoded set of event properties for diffing
SENTRY_SIMILARITY_INDEX_REDIS_CLUSTER = "default"
# Similarity-v2: uses grouping components for diffing (None = fallback to setting for v1)
SENTRY_SIMILARITY2_INDEX_REDIS_CLUSTER = None

# The grouping strategy to use for driving similarity-v2. You can add multiple
# strategies here to index them all. This is useful for transitioning a
# similarity dataset to newer grouping configurations.
#
# The dictionary value represents the redis prefix to use.
#
# Check out `test_similarity_config_migration` to understand the procedure and risks.
SENTRY_SIMILARITY_GROUPING_CONFIGURATIONS_TO_INDEX = {
    "similarity:2020-07-23": "a",
}

# If this is turned on, then sentry will perform automatic grouping updates.
SENTRY_GROUPING_AUTO_UPDATE_ENABLED = False

# How long is the migration phase for grouping updates?
SENTRY_GROUPING_UPDATE_MIGRATION_PHASE = 30 * 24 * 3600  # 30 days

SENTRY_USE_UWSGI = True

# When copying attachments for to-be-reprocessed events into processing store,
# how large is an individual file chunk? Each chunk is stored as Redis key.
SENTRY_REPROCESSING_ATTACHMENT_CHUNK_SIZE = 2**20

# Which cluster is used to store auxiliary data for reprocessing. Note that
# this cluster is not used to store attachments etc, that still happens on
# rc-processing. This is just for buffering up event IDs and storing a counter
# for synchronization/progress report.
SENTRY_REPROCESSING_SYNC_REDIS_CLUSTER = "default"

# How long tombstones from reprocessing will live.
SENTRY_REPROCESSING_TOMBSTONES_TTL = 24 * 3600

# How long reprocessing counters are kept in Redis before they expire.
SENTRY_REPROCESSING_SYNC_TTL = 30 * 24 * 3600  # 30 days

# How many events to query for at once while paginating through an entire
# issue. Note that this needs to be kept in sync with the time-limits on
# `sentry.tasks.reprocessing2.reprocess_group`. That task is responsible for
# copying attachments from filestore into redis and can easily take a couple of
# seconds per event. Better play it safe!
SENTRY_REPROCESSING_PAGE_SIZE = 10

# How many event IDs to buffer up in Redis before sending them to Snuba. This
# is about "remaining events" exclusively.
SENTRY_REPROCESSING_REMAINING_EVENTS_BUF_SIZE = 500

# Which backend to use for RealtimeMetricsStore.
#
# Currently, only redis is supported.
SENTRY_REALTIME_METRICS_BACKEND = (
    "sentry.processing.realtime_metrics.dummy.DummyRealtimeMetricsStore"
)
SENTRY_REALTIME_METRICS_OPTIONS = {
    # The redis cluster used for the realtime store redis backend.
    "cluster": "default",
    # Length of the sliding symbolicate_event budgeting window, in seconds.
    #
    # The LPQ selection is computed based on the `SENTRY_LPQ_OPTIONS["project_budget"]`
    # defined below.
    "budget_time_window": 2 * 60,
    # The bucket size of the project budget metric.
    #
    # The size (in seconds) of the buckets that events are sorted into.
    "budget_bucket_size": 10,
    # Number of seconds to wait after a project is made eligible or ineligible for the LPQ
    # before its eligibility can be changed again.
    #
    # This backoff is only applied to automatic changes to project eligibility, and has zero effect
    # on any manually-triggered changes to a project's presence in the LPQ.
    "backoff_timer": 5 * 60,
}

# Tunable knobs for automatic LPQ eligibility.
#
# LPQ eligibility is based on the average spent budget in a sliding time window
# defined in `SENTRY_REALTIME_METRICS_OPTIONS["budget_time_window"]` above.
#
# The `project_budget` option is defined as the average per-second
# "symbolication time budget" a project can spend.
# See `RealtimeMetricsStore.record_project_duration` for an explanation of how
# this works.
# The "regular interval" at which symbolication time is submitted is defined by
# a combination of `SYMBOLICATOR_POLL_TIMEOUT` and `SYMBOLICATOR_MAX_RETRY_AFTER`.
#
# This value is already adjusted according to the
# `symbolicate-event.low-priority.metrics.submission-rate` option.
SENTRY_LPQ_OPTIONS = {
    # This is the per-project budget in per-second "symbolication time budget".
    #
    # This has been arbitrarily chosen as `5.0` for now, which means an average of:
    # -  1x 5-second event per second, or
    # -  5x 1-second events per second, or
    # - 10x 0.5-second events per second
    #
    # Cost increases quadratically with symbolication time.
    "project_budget": 5.0
}

# XXX(meredith): Temporary metrics indexer
SENTRY_METRICS_INDEXER_REDIS_CLUSTER = "default"

# Timeout for the project counter statement execution.
# In case of contention on the project counter, prevent workers saturation with
# save_event tasks from single project.
# Value is in milliseconds. Set to `None` to disable.
SENTRY_PROJECT_COUNTER_STATEMENT_TIMEOUT = 1000

# Implemented in getsentry to run additional devserver workers.
SENTRY_EXTRA_WORKERS = None

SAMPLED_DEFAULT_RATE = 1.0

# A set of extra URLs to sample
ADDITIONAL_SAMPLED_URLS = {}

# A set of extra tasks to sample
ADDITIONAL_SAMPLED_TASKS = {}

# This controls whether Sentry is run in a demo mode.
# Enabling this will allow users to create accounts without an email or password.
DEMO_MODE = False

# all demo orgs are owned by the user with this email
DEMO_ORG_OWNER_EMAIL = None

# parameters that determine how demo events are generated
DEMO_DATA_GEN_PARAMS = {}

# parameters for an org when quickly generating them synchronously
DEMO_DATA_QUICK_GEN_PARAMS = {}

# adds an extra JS to HTML template
INJECTED_SCRIPT_ASSETS = []

# Whether badly behaving projects will be automatically
# sent to the low priority queue
SENTRY_ENABLE_AUTO_LOW_PRIORITY_QUEUE = False

# Zero Downtime Migrations settings as defined at
# https://github.com/tbicr/django-pg-zero-downtime-migrations#settings
ZERO_DOWNTIME_MIGRATIONS_RAISE_FOR_UNSAFE = True
ZERO_DOWNTIME_MIGRATIONS_LOCK_TIMEOUT = None
ZERO_DOWNTIME_MIGRATIONS_STATEMENT_TIMEOUT = None
# Note: The docs have this backwards. We set this to False here so that we always add check
# constraints instead of setting the column to not null.
ZERO_DOWNTIME_MIGRATIONS_USE_NOT_NULL = False

ANOMALY_DETECTION_URL = "127.0.0.1:9091"
ANOMALY_DETECTION_TIMEOUT = 30

# This is the URL to the profiling service
SENTRY_PROFILING_SERVICE_URL = "http://localhost:8085"

SENTRY_REPLAYS_SERVICE_URL = "http://localhost:8090"


SENTRY_ISSUE_ALERT_HISTORY = "sentry.rules.history.backends.postgres.PostgresRuleHistoryBackend"
SENTRY_ISSUE_ALERT_HISTORY_OPTIONS = {}

# This is useful for testing SSO expiry flows
SENTRY_SSO_EXPIRY_SECONDS = os.environ.get("SENTRY_SSO_EXPIRY_SECONDS", None)

# Set to an iterable of strings matching services so only logs from those services show up
# eg. DEVSERVER_LOGS_ALLOWLIST = {"server", "webpack", "worker"}
DEVSERVER_LOGS_ALLOWLIST = None

LOG_API_ACCESS = not IS_DEV or os.environ.get("SENTRY_LOG_API_ACCESS")

VALIDATE_SUPERUSER_ACCESS_CATEGORY_AND_REASON = True
DISABLE_SU_FORM_U2F_CHECK_FOR_LOCAL = False

# determines if we enable analytics or not
ENABLE_ANALYTICS = False

MAX_ISSUE_ALERTS_PER_PROJECT = 100
MAX_QUERY_SUBSCRIPTIONS_PER_ORG = 1000

MAX_REDIS_SNOWFLAKE_RETRY_COUNTER = 5

SNOWFLAKE_VERSION_ID = 1
SENTRY_SNOWFLAKE_EPOCH_START = datetime(2022, 8, 8, 0, 0).timestamp()
SENTRY_USE_SNOWFLAKE = False

SENTRY_DEFAULT_LOCKS_BACKEND_OPTIONS = {
    "path": "sentry.utils.locking.backends.redis.RedisLockBackend",
    "options": {"cluster": "default"},
}

SENTRY_POST_PROCESS_LOCKS_BACKEND_OPTIONS = {
    "path": "sentry.utils.locking.backends.redis.RedisLockBackend",
    "options": {"cluster": "default"},
}

# maximum number of projects allowed to query snuba with for the organization_vitals_overview endpoint
ORGANIZATION_VITALS_OVERVIEW_PROJECT_LIMIT = 300


# Default string indexer cache options
SENTRY_STRING_INDEXER_CACHE_OPTIONS = {
    "cache_name": "default",
}
SENTRY_POSTGRES_INDEXER_RETRY_COUNT = 2

SENTRY_FUNCTIONS_PROJECT_NAME = None

SENTRY_FUNCTIONS_REGION = "us-central1"

# Settings related to SiloMode
SILO_MODE = os.environ.get("SENTRY_SILO_MODE", None)
FAIL_ON_UNAVAILABLE_API_CALL = False

DISALLOWED_CUSTOMER_DOMAINS = []

SENTRY_PERFORMANCE_ISSUES_RATE_LIMITER_OPTIONS = {}
SENTRY_PERFORMANCE_ISSUES_REDUCE_NOISE = False

SENTRY_ISSUE_PLATFORM_RATE_LIMITER_OPTIONS = {}

SENTRY_REGION = os.environ.get("SENTRY_REGION", None)
SENTRY_REGION_CONFIG: Iterable[Region] = ()

# How long we should wait for a gateway proxy request to return before giving up
GATEWAY_PROXY_TIMEOUT = None

SENTRY_SLICING_LOGICAL_PARTITION_COUNT = 256
# This maps a Sliceable for slicing by name and (lower logical partition, upper physical partition)
# to a given slice. A slice is a set of physical resources in Sentry and Snuba.
#
# For each Sliceable, the range [0, SENTRY_SLICING_LOGICAL_PARTITION_COUNT) must be mapped
# to a slice ID
SENTRY_SLICING_CONFIG: Mapping[str, Mapping[Tuple[int, int], int]] = {}

# Show banners on the login page that are defined in layout.html
SHOW_LOGIN_BANNER = False

# Mapping of (logical topic names, slice id) to physical topic names
# and kafka broker names. The kafka broker names are used to construct
# the broker config from KAFKA_CLUSTERS. This is used for slicing only.
# Example:
# SLICED_KAFKA_TOPICS = {
#   ("KAFKA_SNUBA_GENERIC_METRICS", 0): {
#       "topic": "generic_metrics_0",
#       "cluster": "cluster_1",
#   },
#   ("KAFKA_SNUBA_GENERIC_METRICS", 1): {
#       "topic": "generic_metrics_1",
#       "cluster": "cluster_2",
# }
# And then in KAFKA_CLUSTERS:
# KAFKA_CLUSTERS = {
#   "cluster_1": {
#       "bootstrap.servers": "kafka1:9092",
#   },
#   "cluster_2": {
#       "bootstrap.servers": "kafka2:9092",
#   },
# }
SLICED_KAFKA_TOPICS: Mapping[Tuple[str, int], Mapping[str, Any]] = {}

# Used by silo tests -- when requests pass through decorated endpoints, switch the server silo mode to match that
# decorator.
SINGLE_SERVER_SILO_MODE = False

# Set the URL for signup page that we redirect to for the setup wizard if signup=1 is in the query params
SENTRY_SIGNUP_URL = None<|MERGE_RESOLUTION|>--- conflicted
+++ resolved
@@ -852,17 +852,15 @@
         "schedule": timedelta(hours=1),
         "options": {"expires": 3600},
     },
-<<<<<<< HEAD
     "auto-enable-codecov": {
         "task": "sentry.tasks.auto_enable_codecov.auto_enable_codecov",
         "schedule": timedelta(hours=12),
-=======
+        "options": {"expires": 3600},
+    },
     "dynamic-sampling-prioritize-projects": {
         "task": "sentry.dynamic_sampling.tasks.prioritise_projects",
         # Run job every 1 hour
         "schedule": crontab(minute=0),
->>>>>>> 13f501b6
-        "options": {"expires": 3600},
     },
 }
 
