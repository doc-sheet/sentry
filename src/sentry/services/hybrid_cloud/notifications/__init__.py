--- conflicted
+++ resolved
@@ -8,18 +8,13 @@
     NotificationSettingOptionValues,
     NotificationSettingTypes,
 )
-<<<<<<< HEAD
 from sentry.services.hybrid_cloud import (
     InterfaceWithLifecycle,
     SiloDataInterface,
     silo_mode_delegation,
     stubbed,
 )
-from sentry.services.hybrid_cloud.user import APIUser
-=======
-from sentry.services.hybrid_cloud import InterfaceWithLifecycle, silo_mode_delegation, stubbed
 from sentry.services.hybrid_cloud.user import RpcUser
->>>>>>> b361b24a
 from sentry.silo import SiloMode
 from sentry.types.integrations import ExternalProviders
 
@@ -27,12 +22,7 @@
     from sentry.models import NotificationSetting
 
 
-<<<<<<< HEAD
-class ApiNotificationSetting(SiloDataInterface):
-=======
-@dataclasses.dataclass
-class RpcNotificationSetting:
->>>>>>> b361b24a
+class RpcNotificationSetting(SiloDataInterface):
     scope_type: NotificationScopeType = NotificationScopeType.USER
     scope_identifier: int = -1
     target_id: int = -1
