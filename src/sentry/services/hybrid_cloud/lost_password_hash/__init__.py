import datetime
from abc import abstractmethod
from dataclasses import fields
from typing import cast

from sentry.models import LostPasswordHash
<<<<<<< HEAD
from sentry.services.hybrid_cloud.rpc import RpcService, rpc_method
=======
from sentry.services.hybrid_cloud import (
    InterfaceWithLifecycle,
    RpcModel,
    silo_mode_delegation,
    stubbed,
)
>>>>>>> 25a023bb
from sentry.silo import SiloMode


class LostPasswordHashService(RpcService):
    name = "lost_password_hash"
    local_mode = SiloMode.CONTROL

    @classmethod
    def get_local_implementation(cls) -> RpcService:
        from sentry.services.hybrid_cloud.lost_password_hash.impl import (
            DatabaseLostPasswordHashService,
        )

        return DatabaseLostPasswordHashService()

    # TODO: Denormalize this scim enabled flag onto organizations?
    # This is potentially a large list
    @rpc_method
    @abstractmethod
    def get_or_create(
        self,
        user_id: int,
    ) -> "RpcLostPasswordHash":
        """
        This method returns a valid RpcLostPasswordHash for a user
        :return:
        """
        pass

    @classmethod
    def serialize_lostpasswordhash(cls, lph: LostPasswordHash) -> "RpcLostPasswordHash":
        args = {
            field.name: getattr(lph, field.name)
            for field in fields(RpcLostPasswordHash)
            if hasattr(lph, field.name)
        }
        return RpcLostPasswordHash(**args)


class RpcLostPasswordHash(RpcModel):
    id: int = -1
    user_id: int = -1
    hash: str = ""
    date_added = datetime.datetime

    def get_absolute_url(self, mode: str = "recover") -> str:
        return cast(str, LostPasswordHash.get_lostpassword_url(self.user_id, self.hash, mode))


lost_password_hash_service: LostPasswordHashService = cast(
    LostPasswordHashService, LostPasswordHashService.resolve_to_delegation()
)<|MERGE_RESOLUTION|>--- conflicted
+++ resolved
@@ -4,16 +4,8 @@
 from typing import cast
 
 from sentry.models import LostPasswordHash
-<<<<<<< HEAD
+from sentry.services.hybrid_cloud import RpcModel
 from sentry.services.hybrid_cloud.rpc import RpcService, rpc_method
-=======
-from sentry.services.hybrid_cloud import (
-    InterfaceWithLifecycle,
-    RpcModel,
-    silo_mode_delegation,
-    stubbed,
-)
->>>>>>> 25a023bb
 from sentry.silo import SiloMode
 
 
