from __future__ import annotations

from abc import abstractmethod
<<<<<<< HEAD
from dataclasses import dataclass, field
from typing import Any, List, Mapping, Optional, cast
=======
from typing import Any, List, Mapping, Optional
>>>>>>> 25a023bb

from pydantic import Field

from sentry.models.organization import OrganizationStatus
<<<<<<< HEAD
from sentry.services.hybrid_cloud.rpc import RpcService, rpc_method
=======
from sentry.roles import team_roles
from sentry.services.hybrid_cloud import (
    InterfaceWithLifecycle,
    RpcModel,
    silo_mode_delegation,
    stubbed,
)
>>>>>>> 25a023bb
from sentry.services.hybrid_cloud.user import RpcUser
from sentry.silo import SiloMode


class OrganizationService(RpcService):
    name = "organization"
    local_mode = SiloMode.REGION

    @classmethod
    def get_local_implementation(cls) -> RpcService:
        from sentry.services.hybrid_cloud.organization.impl import DatabaseBackedOrganizationService

        return DatabaseBackedOrganizationService()

    @rpc_method
    @abstractmethod
    def get_organization_by_id(
        self, *, id: int, user_id: Optional[int] = None, slug: Optional[str] = None
    ) -> Optional[RpcUserOrganizationContext]:
        """
        Fetches the organization, team, and project data given by an organization id, regardless of its visibility
        status.  When user_id is provided, membership data related to that user from the organization
        is also given in the response.  See RpcUserOrganizationContext for more info.
        """
        pass

    # TODO: This should return RpcOrganizationSummary objects, since we cannot realistically span out requests and
    #  capture full org objects / teams / permissions.  But we can gather basic summary data from the control silo.
    @rpc_method
    @abstractmethod
    def get_organizations(
        self,
        user_id: Optional[int],
        scope: Optional[str],
        only_visible: bool,
        organization_ids: Optional[List[int]] = None,
    ) -> List[RpcOrganizationSummary]:
        """
        When user_id is set, returns all organizations associated with that user id given
        a scope and visibility requirement.  When user_id is not set, but organization_ids is, provides the
        set of organizations matching those ids, ignore scope and user_id.

        When only_visible set, the organization object is only returned if it's status is Visible, otherwise any
        organization will be returned.

        Because this endpoint fetches not from region silos, but the control silo organization membership table,
        only a subset of all organization metadata is available.  Spanning out and querying multiple organizations
        for their full metadata is greatly discouraged for performance reasons.
        """
        pass

    @rpc_method
    @abstractmethod
    def check_membership_by_email(
        self, organization_id: int, email: str
    ) -> Optional[RpcOrganizationMember]:
        """
        Used to look up an organization membership by an email
        """
        pass

    @rpc_method
    @abstractmethod
    def check_membership_by_id(
        self, organization_id: int, user_id: int
    ) -> Optional[RpcOrganizationMember]:
        """
        Used to look up an organization membership by a user id
        """
        pass

    @rpc_method
    @abstractmethod
    def check_organization_by_slug(self, *, slug: str, only_visible: bool) -> Optional[int]:
        """
        If exists and matches the only_visible requirement, returns an organization's id by the slug.
        """
        pass

    def get_organization_by_slug(
        self, *, user_id: Optional[int], slug: str, only_visible: bool
    ) -> Optional[RpcUserOrganizationContext]:
        """
        Defers to check_organization_by_slug -> get_organization_by_id
        """
        org_id = self.check_organization_by_slug(slug=slug, only_visible=only_visible)
        if org_id is None:
            return None

        return self.get_organization_by_id(id=org_id, user_id=user_id)

    @rpc_method
    @abstractmethod
    def add_organization_member(
        self,
        *,
        organization: RpcOrganization,
        user: RpcUser,
        flags: RpcOrganizationMemberFlags | None,
        role: str | None,
    ) -> RpcOrganizationMember:
        pass

    @rpc_method
    @abstractmethod
    def add_team_member(self, *, team_id: int, organization_member: RpcOrganizationMember) -> None:
        pass

    @rpc_method
    @abstractmethod
    def update_membership_flags(self, *, organization_member: RpcOrganizationMember) -> None:
        pass

    @rpc_method
    @abstractmethod
    def get_all_org_roles(
        self,
        organization_member: Optional[RpcOrganizationMember] = None,
        member_id: Optional[int] = None,
    ) -> List[str]:
        pass

    @rpc_method
    @abstractmethod
    def get_top_dog_team_member_ids(self, organization_id: int) -> List[int]:
        pass


organization_service = cast(OrganizationService, OrganizationService.resolve_to_delegation())


def team_status_visible() -> int:
    from sentry.models import TeamStatus

    return int(TeamStatus.VISIBLE)


class RpcTeam(RpcModel):
    id: int = -1
    status: int = Field(default_factory=team_status_visible)
    organization_id: int = -1
    slug: str = ""
    actor_id: Optional[int] = None
    org_role: str = ""

    def class_name(self) -> str:
        return "Team"


class RpcTeamMember(RpcModel):
    id: int = -1
    is_active: bool = False
    role_id: str = ""
    project_ids: List[int] = Field(default_factory=list)
    scopes: List[str] = Field(default_factory=list)
    team_id: int = -1

    @property
    def role(self) -> Optional[TeamRole]:
        return team_roles.get(self.role_id) if self.role_id else None


def project_status_visible() -> int:
    from sentry.models import ProjectStatus

    return int(ProjectStatus.VISIBLE)


class RpcProject(RpcModel):
    id: int = -1
    slug: str = ""
    name: str = ""
    organization_id: int = -1
    status: int = Field(default_factory=project_status_visible)


class RpcOrganizationMemberFlags(RpcModel):
    sso__linked: bool = False
    sso__invalid: bool = False
    member_limit__restricted: bool = False

    def __getattr__(self, item: str) -> bool:
        from sentry.services.hybrid_cloud.organization.impl import escape_flag_name

        item = escape_flag_name(item)
        return bool(getattr(self, item))

    def __getitem__(self, item: str) -> bool:
        return bool(getattr(self, item))


class RpcOrganizationMember(RpcModel):
    id: int = -1
    organization_id: int = -1
    # This can be null when the user is deleted.
    user_id: Optional[int] = None
    member_teams: List[RpcTeamMember] = Field(default_factory=list)
    role: str = ""
    has_global_access: bool = False
    project_ids: List[int] = Field(default_factory=list)
    scopes: List[str] = Field(default_factory=list)
    flags: RpcOrganizationMemberFlags = Field(default_factory=lambda: RpcOrganizationMemberFlags())

    def get_audit_log_metadata(self, user_email: str) -> Mapping[str, Any]:
        team_ids = [mt.team_id for mt in self.member_teams]

        return {
            "email": user_email,
            "teams": team_ids,
            "has_global_access": self.has_global_access,
            "role": self.role,
            "invite_status": None,
        }


class RpcOrganizationFlags(RpcModel):
    allow_joinleave: bool = False
    enhanced_privacy: bool = False
    disable_shared_issues: bool = False
    early_adopter: bool = False
    require_2fa: bool = False
    disable_new_visibility_features: bool = False
    require_email_verification: bool = False


class RpcOrganizationInvite(RpcModel):
    id: int = -1
    token: str = ""
    email: str = ""


class RpcOrganizationSummary(RpcModel):
    """
    The subset of organization metadata available from the control silo specifically.
    """

    slug: str = ""
    id: int = -1
    name: str = ""


class RpcOrganization(RpcOrganizationSummary):
    # Represents the full set of teams and projects associated with the org.  Note that these are not filtered by
    # visibility, but you can apply a manual filter on the status attribute.
    teams: List[RpcTeam] = Field(default_factory=list)
    projects: List[RpcProject] = Field(default_factory=list)

    flags: RpcOrganizationFlags = Field(default_factory=lambda: RpcOrganizationFlags())
    status: OrganizationStatus = OrganizationStatus.VISIBLE

    default_role: str = ""


class RpcUserOrganizationContext(RpcModel):
    """
    This object wraps an organization result inside of its membership context in terms of an (optional) user id.
    This is due to the large number of callsites that require an organization and a user's membership at the
    same time and in a consistency state.  This object allows a nice envelop for both of these ideas from a single
    transactional query.  Used by access, determine_active_organization, and others.
    """

    # user_id is None iff the get_organization_by_id call is not provided a user_id context.
    user_id: Optional[int] = None
    # The organization is always non-null because the null wrapping is around this object instead.
    # A None organization => a None RpcUserOrganizationContext
    organization: RpcOrganization = Field(default_factory=lambda: RpcOrganization())
    # member can be None when the given user_id does not have membership with the given organization.
    # Note that all related fields of this organization member are filtered by visibility and is_active=True.
    member: Optional[RpcOrganizationMember] = None

    def __post_init__(self) -> None:
        # Ensures that outer user_id always agrees with the inner member object.
        if self.user_id is not None and self.member is not None:
            assert self.user_id == self.member.user_id


from sentry.roles.manager import TeamRole<|MERGE_RESOLUTION|>--- conflicted
+++ resolved
@@ -1,27 +1,14 @@
 from __future__ import annotations
 
 from abc import abstractmethod
-<<<<<<< HEAD
-from dataclasses import dataclass, field
 from typing import Any, List, Mapping, Optional, cast
-=======
-from typing import Any, List, Mapping, Optional
->>>>>>> 25a023bb
 
 from pydantic import Field
 
 from sentry.models.organization import OrganizationStatus
-<<<<<<< HEAD
+from sentry.roles import team_roles
+from sentry.services.hybrid_cloud import RpcModel
 from sentry.services.hybrid_cloud.rpc import RpcService, rpc_method
-=======
-from sentry.roles import team_roles
-from sentry.services.hybrid_cloud import (
-    InterfaceWithLifecycle,
-    RpcModel,
-    silo_mode_delegation,
-    stubbed,
-)
->>>>>>> 25a023bb
 from sentry.services.hybrid_cloud.user import RpcUser
 from sentry.silo import SiloMode
 
