--- conflicted
+++ resolved
@@ -2,25 +2,11 @@
 
 from abc import abstractmethod
 from datetime import datetime
-<<<<<<< HEAD
-from typing import Any, Dict, Iterable, List, Tuple, cast
+from typing import Any, Dict, Iterable, List, Optional, Tuple, cast
 
 from sentry.constants import ObjectStatus
-from sentry.services.hybrid_cloud import RpcPaginationArgs, RpcPaginationResult
+from sentry.services.hybrid_cloud import RpcModel, RpcPaginationArgs, RpcPaginationResult
 from sentry.services.hybrid_cloud.rpc import RpcService, rpc_method
-=======
-from typing import Any, Dict, Iterable, List, Optional, Tuple
-
-from sentry.constants import ObjectStatus
-from sentry.services.hybrid_cloud import (
-    InterfaceWithLifecycle,
-    RpcModel,
-    RpcPaginationArgs,
-    RpcPaginationResult,
-    silo_mode_delegation,
-    stubbed,
-)
->>>>>>> 25a023bb
 from sentry.silo import SiloMode
 
 
