from __future__ import annotations

from abc import abstractmethod
<<<<<<< HEAD
from dataclasses import dataclass
from typing import List, cast

from sentry.services.hybrid_cloud.rpc import RpcService, rpc_method
=======
from typing import List

from sentry.services.hybrid_cloud import (
    InterfaceWithLifecycle,
    RpcModel,
    silo_mode_delegation,
    stubbed,
)
>>>>>>> 25a023bb
from sentry.silo import SiloMode


class RpcIdentityProvider(RpcModel):
    id: int
    type: str
    external_id: str


class RpcIdentity(RpcModel):
    id: int
    idp_id: int
    user_id: int
    external_id: str


class IdentityService(RpcService):
    name = "identity"
    local_mode = SiloMode.CONTROL

    @classmethod
    def get_local_implementation(cls) -> RpcService:
        from sentry.services.hybrid_cloud.identity.impl import DatabaseBackedIdentityService

        return DatabaseBackedIdentityService()

    def _serialize_identity_provider(
        self, identity_provider: IdentityProvider
    ) -> RpcIdentityProvider:
        return RpcIdentityProvider(
            id=identity_provider.id,
            type=identity_provider.type,
            external_id=identity_provider.external_id,
        )

    def _serialize_identity(self, identity: Identity) -> RpcIdentity:
        return RpcIdentity(
            id=identity.id,
            idp_id=identity.idp_id,
            user_id=identity.user_id,
            external_id=identity.external_id,
        )

    @rpc_method
    @abstractmethod
    def get_provider(
        self,
        *,
        provider_id: int | None = None,
        provider_type: str | None = None,
        provider_ext_id: str | None = None,
    ) -> RpcIdentityProvider | None:
        """
        Returns an RpcIdentityProvider either by using the idp.id (provider_id), or a combination
        of idp.type (provider_type) and idp.external_id (provider_ext_id)
        """
        pass

    @rpc_method
    @abstractmethod
    def get_identity(
        self,
        *,
        provider_id: int,
        user_id: int | None = None,
        identity_ext_id: str | None = None,
    ) -> RpcIdentity | None:
        """
        Returns an RpcIdentity using the idp.id (provider_id) and either the user.id (user_id)
        or identity.external_id (identity_ext_id)
        """
        pass

    @rpc_method
    @abstractmethod
    def get_user_identities_by_provider_type(
        self,
        *,
        user_id: int,
        provider_type: str,
        exclude_matching_external_ids: bool = False,
    ) -> List[RpcIdentity]:
        """
        Returns a list of APIIdentities for a given user based on idp.type (provider_type).
        If exclude_matching_external_ids is True, excludes entries with
        identity.external_id == idp.external_id
        """
        pass


identity_service: IdentityService = cast(IdentityService, IdentityService.resolve_to_delegation())

from sentry.models.identity import Identity, IdentityProvider<|MERGE_RESOLUTION|>--- conflicted
+++ resolved
@@ -1,21 +1,10 @@
 from __future__ import annotations
 
 from abc import abstractmethod
-<<<<<<< HEAD
-from dataclasses import dataclass
 from typing import List, cast
 
+from sentry.services.hybrid_cloud import RpcModel
 from sentry.services.hybrid_cloud.rpc import RpcService, rpc_method
-=======
-from typing import List
-
-from sentry.services.hybrid_cloud import (
-    InterfaceWithLifecycle,
-    RpcModel,
-    silo_mode_delegation,
-    stubbed,
-)
->>>>>>> 25a023bb
 from sentry.silo import SiloMode
 
 
