from __future__ import annotations

from abc import abstractmethod
from datetime import datetime
from typing import Optional, cast

from django.utils import timezone

from sentry.models.user import User
<<<<<<< HEAD
from sentry.services.hybrid_cloud import PatchableMixin, Unset, UnsetVal
from sentry.services.hybrid_cloud.rpc import RpcService, rpc_method
=======
from sentry.services.hybrid_cloud import (
    InterfaceWithLifecycle,
    PatchableMixin,
    RpcModel,
    Unset,
    UnsetVal,
    silo_mode_delegation,
    stubbed,
)
>>>>>>> 25a023bb
from sentry.silo import SiloMode


class RpcOrganizationMapping(RpcModel):
    organization_id: int = -1
    slug: str = ""
    name: str = ""
    region_name: str = ""
    date_created: datetime = timezone.now()
    verified: bool = False
    customer_id: Optional[str] = None


class RpcOrganizationMappingUpdate(RpcModel, PatchableMixin["Organization"]):
    organization_id: int = -1
    name: Unset[str] = UnsetVal
    customer_id: Unset[str] = UnsetVal

    @classmethod
    def from_instance(cls, inst: Organization) -> RpcOrganizationMappingUpdate:
        return cls(**cls.params_from_instance(inst), organization_id=inst.id)


class OrganizationMappingService(RpcService):
    name = "organization_mapping"
    local_mode = SiloMode.CONTROL

    @classmethod
    def get_local_implementation(cls) -> RpcService:
        from sentry.services.hybrid_cloud.organization_mapping.impl import (
            DatabaseBackedOrganizationMappingService,
        )

        return DatabaseBackedOrganizationMappingService()

    @rpc_method
    @abstractmethod
    def create(
        self,
        *,
        user: User,
        organization_id: int,
        slug: str,
        name: str,
        region_name: str,
        idempotency_key: Optional[str] = "",
        customer_id: Optional[str],
    ) -> RpcOrganizationMapping:
        """
        This method returns a new or recreated OrganizationMapping object.
        If a record already exists with the same slug, the organization_id can only be
        updated IF the idempotency key is identical.
        Will raise IntegrityError if the slug already exists.

        :param organization_id:
        The org id to create the slug for
        :param slug:
        A slug to reserve for this organization
        :param customer_id:
        A unique per customer billing identifier
        :return:
        """
        pass

    def close(self) -> None:
        pass

    @rpc_method
    @abstractmethod
    def update(self, update: RpcOrganizationMappingUpdate) -> None:
        pass

    @rpc_method
    @abstractmethod
    def verify_mappings(self, organization_id: int, slug: str) -> None:
        pass

    @rpc_method
    @abstractmethod
    def delete(self, organization_id: int) -> None:
        pass


organization_mapping_service: OrganizationMappingService = cast(
    OrganizationMappingService, OrganizationMappingService.resolve_to_delegation()
)

from sentry.models import Organization<|MERGE_RESOLUTION|>--- conflicted
+++ resolved
@@ -7,20 +7,8 @@
 from django.utils import timezone
 
 from sentry.models.user import User
-<<<<<<< HEAD
-from sentry.services.hybrid_cloud import PatchableMixin, Unset, UnsetVal
+from sentry.services.hybrid_cloud import PatchableMixin, RpcModel, Unset, UnsetVal
 from sentry.services.hybrid_cloud.rpc import RpcService, rpc_method
-=======
-from sentry.services.hybrid_cloud import (
-    InterfaceWithLifecycle,
-    PatchableMixin,
-    RpcModel,
-    Unset,
-    UnsetVal,
-    silo_mode_delegation,
-    stubbed,
-)
->>>>>>> 25a023bb
 from sentry.silo import SiloMode
 
 
