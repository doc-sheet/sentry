--- conflicted
+++ resolved
@@ -128,22 +128,11 @@
 
     with sentry_sdk.start_span(op="tasks.post_process_group.handle_owner_assignment"):
         try:
-<<<<<<< HEAD
-            from sentry.models import GroupOwnerType
+            from sentry.models import ISSUE_OWNERS_DEBOUNCE_KEY
 
             event: GroupEvent = job["event"]
             project: Project = event.project
             group: Group = event.group
-
-=======
-            from sentry.models import (
-                ISSUE_OWNERS_DEBOUNCE_DURATION,
-                ISSUE_OWNERS_DEBOUNCE_KEY,
-                ProjectOwnership,
-            )
-
-            event = job["event"]
-            project, group = event.project, event.group
             basic_logging_details = {
                 "event": event.event_id,
                 "group": event.group_id,
@@ -154,7 +143,6 @@
             # - GroupOwner of type Ownership Rule || CodeOwner exist with TTL 1 day
             # - we tried to calculate and could not find issue owners with TTL 1 day
             # - an Assignee has been set with TTL of infinite
->>>>>>> c58159a6
             with metrics.timer("post_process.handle_owner_assignment"):
                 with sentry_sdk.start_span(
                     op="post_process.handle_owner_assignment.cache_set_assignee"
@@ -194,41 +182,7 @@
                             },
                         )
                         return
-
-<<<<<<< HEAD
-                handle_owner_assignment_task(project, event, group, job)
-=======
-                with sentry_sdk.start_span(
-                    op="post_process.handle_owner_assignment.get_issue_owners"
-                ):
-                    if killswitch_matches_context(
-                        "post_process.get-autoassign-owners",
-                        {
-                            "project_id": project.id,
-                        },
-                    ):
-                        # see ProjectOwnership.get_issue_owners
-                        issue_owners = []
-                    else:
-
-                        issue_owners = ProjectOwnership.get_issue_owners(project.id, event.data)
-
-                        # Cache for 1 day after we calculated. We don't need to move that fast.
-                        cache.set(
-                            issue_owners_key,
-                            True,
-                            ISSUE_OWNERS_DEBOUNCE_DURATION,
-                        )
-
-                with sentry_sdk.start_span(
-                    op="post_process.handle_owner_assignment.handle_group_owners"
-                ):
-                    if issue_owners:
-                        try:
-                            handle_group_owners(project, group, issue_owners)
-                        except Exception:
-                            logger.exception("Failed to store group owners")
->>>>>>> c58159a6
+                handle_owner_assignment_task(project, event, group, job, issue_owners_key)
         except Exception:
             logger.exception("Failed to handle owner assignments")
 
@@ -238,10 +192,10 @@
     queue="post_process_handle_owner_assignment",
 )
 def handle_owner_assignment_task(
-    project: Project, event: GroupEvent | Event, group: Group, job: any
+    project: Project, event: GroupEvent | Event, group: Group, job: any, issue_owners_key: str
 ) -> None:
     with sentry_sdk.start_span(op="post_process.handle_owner_assignment.get_issue_owners"):
-        from sentry.models import ProjectOwnership
+        from sentry.models import ISSUE_OWNERS_DEBOUNCE_DURATION, ProjectOwnership
 
         if killswitch_matches_context(
             "post_process.get-autoassign-owners",
@@ -252,7 +206,15 @@
             # see ProjectOwnership.get_issue_owners
             issue_owners = []
         else:
+
             issue_owners = ProjectOwnership.get_issue_owners(project.id, event.data)
+
+            # Cache for 1 day after we calculated. We don't need to move that fast.
+            cache.set(
+                issue_owners_key,
+                True,
+                ISSUE_OWNERS_DEBOUNCE_DURATION,
+            )
 
     with sentry_sdk.start_span(op="post_process.handle_owner_assignment.handle_group_owners"):
         if issue_owners:
