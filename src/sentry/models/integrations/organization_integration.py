--- conflicted
+++ resolved
@@ -5,20 +5,12 @@
     BoundedPositiveIntegerField,
     DefaultFieldsModel,
     FlexibleForeignKey,
-<<<<<<< HEAD
-    control_silo_model,
-=======
     region_silo_only_model,
->>>>>>> 0a6ec983
 )
 from sentry.db.models.fields.jsonfield import JSONField
 
 
-<<<<<<< HEAD
-@control_silo_model
-=======
 @region_silo_only_model
->>>>>>> 0a6ec983
 class OrganizationIntegration(DefaultFieldsModel):
     __include_in_export__ = False
 
