--- conflicted
+++ resolved
@@ -119,12 +119,8 @@
         return [r.organization for r in results]
 
 
-<<<<<<< HEAD
 @customer_silo_model
-class Organization(Model):
-=======
 class Organization(Model, SnowflakeIdMixin):
->>>>>>> 7c833a78
     """
     An organization represents a group of individuals which maintain ownership of projects.
     """
