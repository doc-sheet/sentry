{% extends "sentry/bases/admin.html" %}

{% block admin-nav-overview %} class="active"{% endblock %}

{% load i18n %}
{% load sentry_helpers %}

{% block title %}{% trans "Overview" %} | {{ block.super }}{% endblock %}

{% block main %}
  <h3>{% trans "System Overview" %}</h3>

  <div class="box">
    <div class="box-header">
      <h4>
        Event Throughput
        <span id="rate" class="pull-right"></span>
      </h4>
    </div>
    <div class="box-content with-padding">
      <div id="blk_chart" style="height:250px"></div>
    </div>
  </div>

<<<<<<< HEAD
  <script>
  $(function(){
    var rawData = {"events.total": null, "events.dropped": null};
    var statsEndpoint = '{{ URL_PREFIX }}/api/0/internal/stats/';
    var stats = {received: [], rejected: []};
    var systemTotal = {received: 0, rejected: 0, accepted: 0};
    var pendingRequests = 2;
=======
  <h3>
    Event Throughput
    <small id="rate" class="pull-right"></small>
  </h3>
  <div id="org_chart" class="chart" style="height:250px"></div>

  <h3>API Responses</h3>
  <div id="api_chart" class="chart" style="height:250px"></div>

  <script>
  $(function(){
    var $projectData = $('#project_data');
    var rawData = {
      "events.total": null,
      "events.dropped": null,
      "client-api.all-versions.responses.2xx": null,
      "client-api.all-versions.responses.4xx": null,
      "client-api.all-versions.responses.5xx": null
    };
    var statsEndpoint = app.config.urlPrefix + '/api/0/internal/stats/';
    var stats = {received: [], rejected: []};
    var systemTotal = {received: 0, rejected: 0, accepted: 0};
>>>>>>> 5ae1a294

    $.each(rawData, function(statName, _) {
      // query the organization stats via a separate call as its possible the project stats
      // are too heavy
      $.ajax({
        url: statsEndpoint,
        type: 'get',
        dataType: 'json',
        data: {
          since: new Date().getTime() / 1000 - 3600 * 24 * 7,
          resolution: '1h',
          key: statName
        },
        success: function(data){
          rawData[statName] = data;
          requestFinished();
        },
        error: function(data) {
          $chart.html('<div class="error">There was an error loading statistics.</div>');
        }
      });
    });

    function requestFinished() {
      if (rawData['events.total'] && rawData['events.dropped']) {
        processOrgData();
        renderOrgChart();
      }
      if (rawData['client-api.all-versions.responses.2xx'] && rawData['client-api.all-versions.responses.4xx'] && rawData['client-api.all-versions.responses.5xx']) {
        renderApiChart();
      }
    }

    function processRawSeries(series) {
      var result = [];
      var item;
      for (var i = 0; i < series.length; i++) {
        item = series[i];
        result.push([item[0] * 1000, item[1]]);
      }
      return result;
    }

    function processOrgData() {
      var oReceived = 0;
      var oRejected = 0;
      var sReceived = {};
      var sRejected = {};
      var aReceived = [0, 0]; // received, points
      $.each(rawData['events.total'], function(idx, point){
        var dReceived = point[1];
        var dRejected = rawData['events.dropped'][idx][1];
        var ts = point[0] * 1000;
        if (sReceived[ts] === undefined) {
          sReceived[ts] = dReceived;
          sRejected[ts] = dRejected;
        } else {
          sReceived[ts] += dReceived;
          sRejected[ts] += dRejected;
        }
        oReceived += dReceived;
        oRejected += dRejected;
        if (dReceived > 0) {
          aReceived[0] += dReceived;
          aReceived[1] += 1;
        }
      });
      systemTotal.received = oReceived;
      systemTotal.rejected = oRejected;
      systemTotal.accepted = oReceived - oRejected;
      systemTotal.avgRate = parseInt((aReceived[0] / aReceived[1]) / 60, 10);

      stats.rejected = $.map(sRejected, function(value, ts) { return [[ts, value || null]]; });
      stats.accepted = $.map(sReceived, function(value, ts) {
        // total number of events accepted (received - rejected)
        return [[ts, value - sRejected[ts]]];
      });
    }

    function renderOrgChart() {
      var points = [
        {
          data: stats.accepted,
          label: 'Accepted',
          color: 'rgba(86, 175, 232, 1)',
          shadowSize: 0,
          stack: true,
          lines: {
            lineWidth: 2,
            show: true,
            fill: true
          }
        },
        {
          data: stats.rejected,
          color: 'rgba(244, 63, 32, 1)',
          shadowSize: 0,
          label: 'Dropped',
          stack: true,
          lines: {
            lineWidth: 2,
            show: true,
            fill: true
          }
        }
      ];
      renderChart('#org_chart', points);
      $('#rate').text(systemTotal.avgRate + ' avg EPM');
    }

    function renderApiChart() {
      var points = [
        {
          data: processRawSeries(rawData['client-api.all-versions.responses.4xx']),
          color: 'rgb(86, 175, 232)',
          shadowSize: 0,
          label: '4xx',
          stack: true,
          lines: {
            lineWidth: 2,
            show: true,
            fill: true
          }
        },
        {
          data: processRawSeries(rawData['client-api.all-versions.responses.5xx']),
          color: 'rgb(244, 63, 32)',
          shadowSize: 0,
          label: '5xx',
          stack: true,
          lines: {
            lineWidth: 2,
            show: true,
            fill: true
          }
        },
        {
          data: processRawSeries(rawData['client-api.all-versions.responses.2xx']),
          label: '2xx',
          color: 'rgb(78, 222, 73)',
          shadowSize: 0,
          stack: true,
          lines: {
            lineWidth: 2,
            show: true,
            fill: true
          }
        }
      ];

<<<<<<< HEAD
      React.render(React.createFactory(Sentry.FlotChart)({
         className: "chart",
         plotData: points
      }), document.getElementById('blk_chart'));

      $('#rate').text(systemTotal.avgRate + ' avg EPM');
=======
      renderChart('#api_chart', points);
    }

    function numberWithCommas(x) {
      return x.toString().replace(/\B(?=(\d{3})+(?!\d))/g, ",");
    }

    function buildTooltipHandler(series) {
      return function tooltipHandler(_, xval, _, flotItem) {
        var yval;
        var content = '<h6>' + moment(parseInt(xval, 10)).format('llll') + '</h6>';
        for (var i = 0; i < series.length; i++) {
          // we're assuming series are identical
          yval = numberWithCommas(series[i].data[flotItem.dataIndex][1] || 0);
          content += '<strong style="color:' + series[i].color + '">' + series[i].label + ':</strong> ' + yval + '<br>';
        }
        return content;
      };
    }

    function renderChart(parent, series) {
      var options = {
        xaxis: {
          mode: "time",
          minTickSize: [1, "day"],
          tickFormatter: Sentry.charts.tickFormatter
        },
        yaxis: {
          min: 0,
          minTickSize: 1,
          tickFormatter: function(value) {
            if (value > 999999) {
              return (value / 1000000) + 'mm';
            }
            if (value > 999) {
              return (value / 1000) + 'k';
            }
            return value;
          }
        },
        tooltip: true,
        tooltipOpts: {
          content: buildTooltipHandler(series),
          defaultTheme: false
        },
        grid: {
          show: true,
          hoverable: true,
          backgroundColor: '#ffffff',
          borderColor: '#DEE3E9',
          borderWidth: 2,
          tickColor: '#f0f0f0'
        },
        hoverable: false,
        legend: {
            noColumns: series.length,
            position: 'nw'
        },
        lines: { show: false }
      };

      var $parent = $(parent);
      $.plot($parent, series, options);
      $(window).resize(function(){
        $.plot($parent, series, options);
      });
>>>>>>> 5ae1a294
    }
  });
  </script>
{% endblock %}<|MERGE_RESOLUTION|>--- conflicted
+++ resolved
@@ -22,23 +22,14 @@
     </div>
   </div>
 
-<<<<<<< HEAD
-  <script>
-  $(function(){
-    var rawData = {"events.total": null, "events.dropped": null};
-    var statsEndpoint = '{{ URL_PREFIX }}/api/0/internal/stats/';
-    var stats = {received: [], rejected: []};
-    var systemTotal = {received: 0, rejected: 0, accepted: 0};
-    var pendingRequests = 2;
-=======
-  <h3>
-    Event Throughput
-    <small id="rate" class="pull-right"></small>
-  </h3>
-  <div id="org_chart" class="chart" style="height:250px"></div>
-
-  <h3>API Responses</h3>
-  <div id="api_chart" class="chart" style="height:250px"></div>
+  <div class="box">
+    <div class="box-header">
+      <h4>API Responses</h4>
+    </div>
+    <div class="box-content with-padding">
+      <div id="blk_api_chart" style="height:250px"></div>
+    </div>
+  </div>
 
   <script>
   $(function(){
@@ -50,10 +41,9 @@
       "client-api.all-versions.responses.4xx": null,
       "client-api.all-versions.responses.5xx": null
     };
-    var statsEndpoint = app.config.urlPrefix + '/api/0/internal/stats/';
+    var statsEndpoint = '{{ URL_PREFIX }}/api/0/internal/stats/';
     var stats = {received: [], rejected: []};
     var systemTotal = {received: 0, rejected: 0, accepted: 0};
->>>>>>> 5ae1a294
 
     $.each(rawData, function(statName, _) {
       // query the organization stats via a separate call as its possible the project stats
@@ -160,125 +150,59 @@
           }
         }
       ];
-      renderChart('#org_chart', points);
-      $('#rate').text(systemTotal.avgRate + ' avg EPM');
-    }
-
-    function renderApiChart() {
-      var points = [
-        {
-          data: processRawSeries(rawData['client-api.all-versions.responses.4xx']),
-          color: 'rgb(86, 175, 232)',
-          shadowSize: 0,
-          label: '4xx',
-          stack: true,
-          lines: {
-            lineWidth: 2,
-            show: true,
-            fill: true
-          }
-        },
-        {
-          data: processRawSeries(rawData['client-api.all-versions.responses.5xx']),
-          color: 'rgb(244, 63, 32)',
-          shadowSize: 0,
-          label: '5xx',
-          stack: true,
-          lines: {
-            lineWidth: 2,
-            show: true,
-            fill: true
-          }
-        },
-        {
-          data: processRawSeries(rawData['client-api.all-versions.responses.2xx']),
-          label: '2xx',
-          color: 'rgb(78, 222, 73)',
-          shadowSize: 0,
-          stack: true,
-          lines: {
-            lineWidth: 2,
-            show: true,
-            fill: true
-          }
-        }
-      ];
-
-<<<<<<< HEAD
+
       React.render(React.createFactory(Sentry.FlotChart)({
          className: "chart",
          plotData: points
       }), document.getElementById('blk_chart'));
 
       $('#rate').text(systemTotal.avgRate + ' avg EPM');
-=======
-      renderChart('#api_chart', points);
-    }
-
-    function numberWithCommas(x) {
-      return x.toString().replace(/\B(?=(\d{3})+(?!\d))/g, ",");
-    }
-
-    function buildTooltipHandler(series) {
-      return function tooltipHandler(_, xval, _, flotItem) {
-        var yval;
-        var content = '<h6>' + moment(parseInt(xval, 10)).format('llll') + '</h6>';
-        for (var i = 0; i < series.length; i++) {
-          // we're assuming series are identical
-          yval = numberWithCommas(series[i].data[flotItem.dataIndex][1] || 0);
-          content += '<strong style="color:' + series[i].color + '">' + series[i].label + ':</strong> ' + yval + '<br>';
-        }
-        return content;
-      };
-    }
-
-    function renderChart(parent, series) {
-      var options = {
-        xaxis: {
-          mode: "time",
-          minTickSize: [1, "day"],
-          tickFormatter: Sentry.charts.tickFormatter
-        },
-        yaxis: {
-          min: 0,
-          minTickSize: 1,
-          tickFormatter: function(value) {
-            if (value > 999999) {
-              return (value / 1000000) + 'mm';
-            }
-            if (value > 999) {
-              return (value / 1000) + 'k';
-            }
-            return value;
-          }
-        },
-        tooltip: true,
-        tooltipOpts: {
-          content: buildTooltipHandler(series),
-          defaultTheme: false
-        },
-        grid: {
-          show: true,
-          hoverable: true,
-          backgroundColor: '#ffffff',
-          borderColor: '#DEE3E9',
-          borderWidth: 2,
-          tickColor: '#f0f0f0'
-        },
-        hoverable: false,
-        legend: {
-            noColumns: series.length,
-            position: 'nw'
-        },
-        lines: { show: false }
-      };
-
-      var $parent = $(parent);
-      $.plot($parent, series, options);
-      $(window).resize(function(){
-        $.plot($parent, series, options);
-      });
->>>>>>> 5ae1a294
+    }
+
+    function renderApiChart() {
+      var points = [
+        {
+          data: processRawSeries(rawData['client-api.all-versions.responses.4xx']),
+          color: 'rgb(86, 175, 232)',
+          shadowSize: 0,
+          label: '4xx',
+          stack: true,
+          lines: {
+            lineWidth: 2,
+            show: true,
+            fill: true
+          }
+        },
+        {
+          data: processRawSeries(rawData['client-api.all-versions.responses.5xx']),
+          color: 'rgb(244, 63, 32)',
+          shadowSize: 0,
+          label: '5xx',
+          stack: true,
+          lines: {
+            lineWidth: 2,
+            show: true,
+            fill: true
+          }
+        },
+        {
+          data: processRawSeries(rawData['client-api.all-versions.responses.2xx']),
+          label: '2xx',
+          color: 'rgb(78, 222, 73)',
+          shadowSize: 0,
+          stack: true,
+          lines: {
+            lineWidth: 2,
+            show: true,
+            fill: true
+          }
+        }
+      ];
+
+      React.render(React.createFactory(Sentry.FlotChart)({
+         className: "chart",
+         plotData: points
+      }), document.getElementById('blk_api_chart'));
     }
   });
   </script>
