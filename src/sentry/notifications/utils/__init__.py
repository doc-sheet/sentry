from __future__ import annotations

import logging
import time
from collections import defaultdict
from dataclasses import dataclass
from datetime import timedelta
from typing import (
    TYPE_CHECKING,
    Any,
    Dict,
    Iterable,
    List,
    Mapping,
    MutableMapping,
    Optional,
    Sequence,
    Union,
    cast,
)
from urllib.parse import parse_qs, urlparse

from django.db.models import Count
from django.utils.http import urlencode
from django.utils.safestring import mark_safe
from django.utils.translation import ugettext_lazy as _

from sentry import integrations
from sentry.api.serializers.models.event import get_entries, get_problems
from sentry.eventstore.models import Event, GroupEvent
from sentry.incidents.models import AlertRuleTriggerAction
from sentry.integrations import IntegrationFeatures, IntegrationProvider
from sentry.issues.grouptype import (
    GroupCategory,
    PerformanceConsecutiveDBQueriesGroupType,
    PerformanceNPlusOneAPICallsGroupType,
    PerformanceRenderBlockingAssetSpanGroupType,
)
from sentry.models import (
    Activity,
    Commit,
    Deploy,
    Environment,
    EventError,
    Group,
    GroupHash,
    GroupLink,
    Integration,
    Organization,
    Project,
    Release,
    ReleaseCommit,
    Repository,
    Rule,
    User,
)
from sentry.notifications.notify import notify
from sentry.notifications.utils.participants import split_participants_and_context
from sentry.utils.committers import get_serialized_event_file_committers
from sentry.utils.performance_issues.base import get_url_from_span
from sentry.utils.performance_issues.performance_detection import (
    EventPerformanceProblem,
    PerformanceProblem,
)
from sentry.web.helpers import render_to_string

if TYPE_CHECKING:
    from sentry.notifications.notifications.activity.base import ActivityNotification
    from sentry.notifications.notifications.user_report import UserReportNotification


logger = logging.getLogger(__name__)


def get_deploy(activity: Activity) -> Deploy | None:
    try:
        return Deploy.objects.get(id=activity.data["deploy_id"])
    except Deploy.DoesNotExist:
        return None


def get_release(activity: Activity, organization: Organization) -> Release | None:
    try:
        return Release.objects.get(
            organization_id=organization.id, version=activity.data["version"]
        )
    except Release.DoesNotExist:
        return None


def get_group_counts_by_project(
    release: Release, projects: Iterable[Project]
) -> Mapping[Project, int]:
    return dict(
        Group.objects.filter(
            project__in=projects,
            id__in=GroupLink.objects.filter(
                project__in=projects,
                linked_type=GroupLink.LinkedType.commit,
                linked_id__in=ReleaseCommit.objects.filter(release=release).values_list(
                    "commit_id", flat=True
                ),
            ).values_list("group_id", flat=True),
        )
        .values_list("project")
        .annotate(num_groups=Count("id"))
    )


def get_repos(
    commits: Iterable[Commit],
    users_by_email: Mapping[str, User],
    organization: Organization,
) -> Iterable[Mapping[str, str | Iterable[tuple[Commit, User | None]]]]:
    repositories_by_id = {
        repository_id: {"name": repository_name, "commits": []}
        for repository_id, repository_name in Repository.objects.filter(
            organization_id=organization.id,
            id__in={c.repository_id for c in commits},
        ).values_list("id", "name")
    }
    # These commits are in order so they should end up in the list of commits still in order.
    for commit in commits:
        # Get the user object if it exists
        user_option = users_by_email.get(commit.author.email) if commit.author_id else None
        repositories_by_id[commit.repository_id]["commits"].append((commit, user_option))

    return list(repositories_by_id.values())


def get_environment_for_deploy(deploy: Deploy | None) -> str:
    if deploy:
        environment = Environment.objects.get(id=deploy.environment_id)
        if environment and environment.name:
            return str(environment.name)
    return "Default Environment"


def summarize_issues(
    issues: Iterable[Mapping[str, Mapping[str, Any]]]
) -> Iterable[Mapping[str, str]]:
    rv = []
    for issue in issues:
        extra_info = None
        msg_d = dict(issue["data"])
        msg_d["type"] = issue["type"]

        if "image_path" in issue["data"]:
            extra_info = issue["data"]["image_path"].rsplit("/", 1)[-1]
            if "image_arch" in issue["data"]:
                extra_info = "{} ({})".format(extra_info, issue["data"]["image_arch"])

        rv.append({"message": EventError(msg_d).message, "extra_info": extra_info})
    return rv


def get_email_link_extra_params(
    referrer: str = "alert_email",
    environment: str | None = None,
    rule_details: Sequence[NotificationRuleDetails] | None = None,
    alert_timestamp: int | None = None,
    **kwargs: Any,
) -> dict[int, str]:
    alert_timestamp_str = (
        str(round(time.time() * 1000)) if not alert_timestamp else str(alert_timestamp)
    )
    return {
        rule_detail.id: "?"
        + str(
            urlencode(
                {
                    "referrer": referrer,
                    "alert_type": str(AlertRuleTriggerAction.Type.EMAIL.name).lower(),
                    "alert_timestamp": alert_timestamp_str,
                    "alert_rule_id": rule_detail.id,
                    **dict([] if environment is None else [("environment", environment)]),
                    **kwargs,
                }
            )
        )
        for rule_detail in (rule_details or [])
    }


def get_group_settings_link(
    group: Group,
    environment: str | None,
    rule_details: Sequence[NotificationRuleDetails] | None = None,
    alert_timestamp: int | None = None,
    referrer: str = "alert_email",
    **kwargs: Any,
) -> str:
    alert_rule_id: int | None = rule_details[0].id if rule_details and rule_details[0].id else None
    return str(
        group.get_absolute_url()
        + (
            ""
            if not alert_rule_id
            else get_email_link_extra_params(
                referrer, environment, rule_details, alert_timestamp, **kwargs
            )[alert_rule_id]
        )
    )


def get_integration_link(organization: Organization, integration_slug: str) -> str:
    # Explicitly typing to satisfy mypy.
    return str(
        organization.absolute_url(
            f"/settings/{organization.slug}/integrations/{integration_slug}/?referrer=alert_email"
        )
    )


@dataclass
class NotificationRuleDetails:
    id: int
    label: str
    url: str
    status_url: str


def get_rules(
    rules: Sequence[Rule], organization: Organization, project: Project
) -> Sequence[NotificationRuleDetails]:
    return [
        NotificationRuleDetails(
            rule.id,
            rule.label,
            f"/organizations/{organization.slug}/alerts/rules/{project.slug}/{rule.id}/",
            f"/organizations/{organization.slug}/alerts/rules/{project.slug}/{rule.id}/details/",
        )
        for rule in rules
    ]


def get_commits(project: Project, event: Event) -> Sequence[Mapping[str, Any]]:
    # lets identify possibly suspect commits and owners
    commits: MutableMapping[int, Mapping[str, Any]] = {}
    try:
        committers = get_serialized_event_file_committers(project, event)
    except (Commit.DoesNotExist, Release.DoesNotExist):
        pass
    except Exception as exc:
        logging.exception(str(exc))
    else:
        for committer in committers:
            for commit in committer["commits"]:
                if commit["id"] not in commits:
                    commit_data = dict(commit)
                    commit_data["shortId"] = commit_data["id"][:7]
                    commit_data["author"] = committer["author"]
                    commit_data["subject"] = (
                        commit_data["message"].split("\n", 1)[0] if commit_data["message"] else ""
                    )
                    commits[commit["id"]] = commit_data

    # TODO(nisanthan): Once Commit Context is GA, no need to sort by "score"
    # commits from Commit Context dont have a "score" key
    return sorted(commits.values(), key=lambda x: float(x.get("score", 0)), reverse=True)


def has_integrations(organization: Organization, project: Project) -> bool:
    from sentry.plugins.base import plugins

    project_plugins = plugins.for_project(project, version=1)
    organization_integrations = Integration.objects.filter(organizations=organization).first()
    # TODO: fix because project_plugins is an iterator and thus always truthy
    return bool(project_plugins or organization_integrations)


def is_alert_rule_integration(provider: IntegrationProvider) -> bool:
    return any(feature == IntegrationFeatures.ALERT_RULE for feature in provider.features)


def has_alert_integration(project: Project) -> bool:
    org = project.organization

    # check integrations
    providers = filter(is_alert_rule_integration, list(integrations.all()))
    provider_keys = map(lambda x: cast(str, x.key), providers)
    if Integration.objects.filter(organizations=org, provider__in=provider_keys).exists():
        return True

    # check plugins
    from sentry.plugins.base import plugins

    project_plugins = plugins.for_project(project, version=None)
    return any(plugin.get_plugin_type() == "notification" for plugin in project_plugins)


def get_interface_list(event: Event) -> Sequence[tuple[str, str, str]]:
    interface_list = []
    for interface in event.interfaces.values():
        body = interface.to_email_html(event)
        if not body:
            continue
        text_body = interface.to_string(event)
        interface_list.append((interface.get_title(), mark_safe(body), text_body))
    return interface_list


def get_span_evidence_value_problem(problem: PerformanceProblem) -> str:
    """Get the 'span evidence' data for a performance problem. This is displayed in issue alert emails."""
    value = "no value"
    if not problem:
        return value
    if not problem.op and problem.desc:
        value = problem.desc
    if problem.op and not problem.desc:
        value = problem.op
    if problem.op and problem.desc:
        value = f"{problem.op} - {problem.desc}"
    return value


def get_span_evidence_value(
    span: Union[Dict[str, Union[str, float]], None] = None, include_op: bool = True
) -> str:
    """Get the 'span evidence' data for a given span. This is displayed in issue alert emails."""
    value = "no value"
    if not span:
        return value
    if not span.get("op") and span.get("description"):
        value = cast(str, span["description"])
    if span.get("op") and not span.get("description"):
        value = cast(str, span["op"])
    if span.get("op") and span.get("description"):
        op = cast(str, span["op"])
        desc = cast(str, span["description"])
        value = f"{op} - {desc}"
        if not include_op:
            value = desc
    return value


def get_parent_and_repeating_spans(
    spans: Union[List[Dict[str, Union[str, float]]], None], problem: PerformanceProblem
) -> tuple[Union[Dict[str, Union[str, float]], None], Union[Dict[str, Union[str, float]], None]]:
    """Parse out the parent and repeating spans given an event's spans"""
    if not spans:
        return (None, None)

    parent_span = None
    repeating_spans = None

    for span in spans:
        if problem.parent_span_ids:
            if problem.parent_span_ids[0] == span.get("span_id"):
                parent_span = span
        if problem.offender_span_ids:
            if problem.offender_span_ids[0] == span.get("span_id"):
                repeating_spans = span
        if parent_span is not None and repeating_spans is not None:
            break

    return (parent_span, repeating_spans)


def perf_to_email_html(
    spans: Union[List[Dict[str, Union[str, float]]], None],
    problem: PerformanceProblem = None,
    event: Event = None,
) -> Any:
    """Generate the email HTML for a performance issue alert"""
    if not problem:
        return ""

    context = PerformanceProblemContext.from_problem_and_spans(problem, spans, event)

    return render_to_string("sentry/emails/transactions.html", context.to_dict())


def get_matched_problem(event: Event) -> Optional[EventPerformanceProblem]:
    """Get the matching performance problem for a given event"""
    problems = get_problems([event])
    if not problems:
        return None

    for problem in problems:
        if problem.problem.fingerprint == GroupHash.objects.get(group=event.group).hash:
            return problem.problem
    return None


def get_spans(
    entries: List[Dict[str, Union[List[Dict[str, Union[str, float]]], str]]]
) -> Optional[List[Dict[str, Union[str, float]]]]:
    """Get the given event's spans"""
    if not len(entries):
        return None

    spans: Optional[List[Dict[str, Union[str, float]]]] = None
    for entry in entries:
        if entry.get("type") == "spans":
            spans = cast(Optional[List[Dict[str, Union[str, float]]]], entry.get("data"))
            break

    return spans


def get_span_and_problem(
    event: Event,
) -> tuple[Optional[List[Dict[str, Union[str, float]]]], Optional[EventPerformanceProblem]]:
    """Get a given event's spans and performance problem"""
    entries = get_entries(event, None)
    spans = get_spans(entries[0]) if len(entries) else None
    matched_problem = get_matched_problem(event)
    return (spans, matched_problem)


def get_transaction_data(event: Event) -> Any:
    """Get data about a transaction to populate alert emails."""
    spans, matched_problem = get_span_and_problem(event)
    return perf_to_email_html(spans, matched_problem, event)


def get_generic_data(event: GroupEvent) -> Any:
    """Get data about a generic issue type to populate alert emails."""
    generic_evidence = event.occurrence.evidence_display

    if not generic_evidence:
        return ""

    context = {}
    for row in generic_evidence:
        context[row.name] = row.value

    return generic_email_html(context)


def generic_email_html(context: Any) -> Any:
    """Format issue evidence into a (stringified) HTML table for emails"""
    return render_to_string("sentry/emails/generic_table.html", {"data": context})


def get_performance_issue_alert_subtitle(event: Event) -> str:
    """Generate the issue alert subtitle for performance issues"""
    spans, matched_problem = get_span_and_problem(event)
    repeating_span_value = ""
    if spans and matched_problem:
        _, repeating_spans = get_parent_and_repeating_spans(spans, matched_problem)
        repeating_span_value = get_span_evidence_value(repeating_spans, include_op=False)
    return repeating_span_value.replace("`", '"')


def get_notification_group_title(
    group: Group, event: Event | GroupEvent, max_length: int = 255, **kwargs: str
) -> str:
    if group.issue_category == GroupCategory.PERFORMANCE:
        issue_type = group.issue_type.description
        transaction = get_performance_issue_alert_subtitle(event)
        title = f"{issue_type}: {transaction}"
        return (title[: max_length - 2] + "..") if len(title) > max_length else title
    elif isinstance(event, GroupEvent) and event.occurrence is not None:
        issue_title: str = event.occurrence.issue_title
        return issue_title
    else:
        event_title: str = event.title
        return event_title


def send_activity_notification(notification: ActivityNotification | UserReportNotification) -> None:
    participants_by_provider = notification.get_participants_with_group_subscription_reason()
    if not participants_by_provider:
        return

    # Only calculate shared context once.
    shared_context = notification.get_context()

    for provider, participants_with_reasons in participants_by_provider.items():
        participants_, extra_context = split_participants_and_context(participants_with_reasons)
        notify(provider, notification, participants_, shared_context, extra_context)


@dataclass
class PerformanceProblemContext:
    problem: PerformanceProblem
    spans: Union[List[Dict[str, Union[str, float]]], None]
    event: Event | None

    def __post_init__(self) -> None:
        parent_span, repeating_spans = get_parent_and_repeating_spans(self.spans, self.problem)

        self.parent_span = parent_span
        self.repeating_spans = repeating_spans

    def to_dict(self) -> Dict[str, str | float | List[str]]:
        return {
            "transaction_name": self.transaction,
            "parent_span": get_span_evidence_value(self.parent_span),
            "repeating_spans": get_span_evidence_value(self.repeating_spans),
            "num_repeating_spans": str(len(self.problem.offender_span_ids))
            if self.problem.offender_span_ids
            else "",
        }

<<<<<<< HEAD
=======
    @property
    def transaction(self) -> str:
        if self.event and self.event.transaction:
            return str(self.event.transaction)
        return ""

    @property
    def transaction_duration(self) -> float:
        if not self.event:
            return 0

        return self.duration(self.event.data)

    def duration(self, item: Mapping[str, Any] | None) -> float:
        if not item:
            return 0

        start = float(item.get("start_timestamp", 0) or 0)
        end = float(item.get("timestamp", 0) or 0)

        return (end - start) * 1000

>>>>>>> 9b55b8ff
    def _find_span_by_id(self, id: str) -> Dict[str, Any] | None:
        if not self.spans:
            return None

        for span in self.spans:
            span_id = span.get("span_id", "") or ""
            if span_id == id:
                return span
        return None

<<<<<<< HEAD
    def get_span_duration(self, span: Dict[str, any]) -> timedelta:
        return timedelta(seconds=span.get("timestamp", 0)) - timedelta(
            seconds=span.get("start_timestamp", 0)
        )

=======
>>>>>>> 9b55b8ff
    @classmethod
    def from_problem_and_spans(
        cls,
        problem: PerformanceProblem,
        spans: Union[List[Dict[str, Union[str, float]]], None],
        event: Event | None = None,
    ) -> PerformanceProblemContext:
<<<<<<< HEAD
        if problem.type == GroupType.PERFORMANCE_N_PLUS_ONE_API_CALLS:
            return NPlusOneAPICallProblemContext(problem, spans)
        if problem.type == GroupType.PERFORMANCE_CONSECUTIVE_DB_QUERIES:
            return ConsecutiveDBQueriesProblemContext(problem, spans, event)
=======
        if problem.type == PerformanceNPlusOneAPICallsGroupType:
            return NPlusOneAPICallProblemContext(problem, spans, event)
        if problem.type == PerformanceConsecutiveDBQueriesGroupType:
            return ConsecutiveDBQueriesProblemContext(problem, spans, event)
        if problem.type == PerformanceRenderBlockingAssetSpanGroupType:
            return RenderBlockingAssetProblemContext(problem, spans, event)
>>>>>>> 9b55b8ff
        else:
            return cls(problem, spans, event)


class NPlusOneAPICallProblemContext(PerformanceProblemContext):
    def to_dict(self) -> Dict[str, str | float | List[str]]:
        return {
            "transaction_name": self.transaction,
            "repeating_spans": self.path_prefix,
            "parameters": self.parameters,
            "num_repeating_spans": str(len(self.problem.offender_span_ids))
            if self.problem.offender_span_ids
            else "",
        }

    @property
    def path_prefix(self) -> str:
        if not self.repeating_spans or len(self.repeating_spans) == 0:
            return ""

        url = get_url_from_span(self.repeating_spans)
        parsed_url = urlparse(url)
        return parsed_url.path or ""

    @property
    def parameters(self) -> List[str]:
        if not self.spans or len(self.spans) == 0:
            return []

        urls = [
            get_url_from_span(span)
            for span in self.spans
            if span.get("span_id") in self.problem.offender_span_ids
        ]

        all_parameters: Mapping[str, List[str]] = defaultdict(list)

        for url in urls:
            parsed_url = urlparse(url)
            parameters = parse_qs(parsed_url.query)

            for key, value in parameters.items():
                all_parameters[key] += value

        return [
            "{{{}: {}}}".format(key, ",".join(values)) for key, values in all_parameters.items()
        ]


class ConsecutiveDBQueriesProblemContext(PerformanceProblemContext):
<<<<<<< HEAD
    def __init__(
        self,
        problem: PerformanceProblem,
        spans: Union[List[Dict[str, Union[str, float]]], None],
        event: Event | None,
    ):
        PerformanceProblemContext.__init__(self, problem, spans)
        self.event = event

=======
>>>>>>> 9b55b8ff
    def to_dict(self) -> Dict[str, Any]:
        return {
            "span_evidence_key_value": [
                {"key": _("Transaction"), "value": self.transaction},
                {"key": _("Starting Span"), "value": self.starting_span},
                {
                    "key": _("Parallelizable Spans"),
                    "value": self.parallelizable_spans,
                    "is_multi_value": True,
                },
<<<<<<< HEAD
                {"key": _("Duration Impact"), "value": self.duration_impact},
=======
>>>>>>> 9b55b8ff
            ],
        }

    @property
<<<<<<< HEAD
    def transaction(self) -> str:
        if self.event and self.event.transaction:
            return str(self.event.transaction)
        return ""

    @property
=======
>>>>>>> 9b55b8ff
    def starting_span(self) -> str:
        if not self.problem.cause_span_ids or len(self.problem.cause_span_ids) < 1:
            return ""

        starting_span_id = self.problem.cause_span_ids[0]

        return self._find_span_desc_by_id(starting_span_id)

    @property
    def parallelizable_spans(self) -> List[str]:
        if not self.problem.offender_span_ids or len(self.problem.offender_span_ids) < 1:
            return [""]

        offender_span_ids = self.problem.offender_span_ids

        return [self._find_span_desc_by_id(id) for id in offender_span_ids]

<<<<<<< HEAD
    @property
    def duration_impact(self) -> str:
        try:

            data = self.event.data.data.data
            start_time = data["start_timestamp"]
            end_time = data["timestamp"]
            transaction_time = (end_time - start_time) * 1000
            time_saved = self._calculate_time_saved()
            time_saved_percentage = time_saved / transaction_time * 100
            return (
                f"{round(time_saved_percentage,3)}% ({int(time_saved)}ms/{int(transaction_time)}ms)"
            )
        except KeyError:
            pass
            return ""

    def _find_span_desc_by_id(self, id: str) -> str:
        return get_span_evidence_value(self._find_span_by_id(id))

    def _sum_span_duration(self, spans: list) -> int:
        "Given a non-overlapping spans, find the sum of the span durations in milliseconds"
        sum = 0
        for span in spans:
            sum += self.get_span_duration(span).total_seconds() * 1000
        return sum

    def _calculate_time_saved(self) -> float:
        """
        Calculates the cost saved by running spans in parallel,
        this is the maximum time saved of running all independent queries in parallel
        note, maximum means it does not account for db connection times and overhead associated with parallelization,
        this is where thresholds come in
        """
        independent_spans = [self._find_span_by_id(id) for id in self.problem.offender_span_ids]
        consecutive_spans = [self._find_span_by_id(id) for id in self.problem.cause_span_ids]
        total_duration = self._sum_span_duration(consecutive_spans)

        max_independent_span_duration = max(
            [self.get_span_duration(span).total_seconds() * 1000 for span in independent_spans]
        )

        sum_of_dependent_span_durations = 0
        for span in consecutive_spans:
            if span not in independent_spans:
                sum_of_dependent_span_durations += (
                    self.get_span_duration(span).total_seconds() * 1000
                )

        return total_duration - max(max_independent_span_duration, sum_of_dependent_span_durations)
=======
    def _find_span_desc_by_id(self, id: str) -> str:
        return get_span_evidence_value(self._find_span_by_id(id))


class RenderBlockingAssetProblemContext(PerformanceProblemContext):
    def to_dict(self) -> Dict[str, str | float | List[str]]:
        return {
            "transaction_name": self.transaction,
            "slow_span_description": self.slow_span_description,
            "slow_span_duration": self.slow_span_duration,
            "transaction_duration": self.transaction_duration,
            "fcp": self.fcp,
        }

    @property
    def slow_span(self) -> Dict[str, Union[str, float]] | None:
        if not self.spans:
            return None

        offending_spans = [
            span for span in self.spans if span.get("span_id") in self.problem.offender_span_ids
        ]

        if len(offending_spans) == 0:
            return None

        return offending_spans[0]

    @property
    def slow_span_description(self) -> str:
        slow_span = self.slow_span
        if not slow_span:
            return ""

        return str(slow_span.get("description", ""))

    @property
    def slow_span_duration(self) -> float:
        return self.duration(self.slow_span)

    @property
    def fcp(self) -> float:
        if not self.event:
            return 0

        return float(self.event.data.get("measurements", {}).get("fcp", {}).get("value", 0) or 0)
>>>>>>> 9b55b8ff
<|MERGE_RESOLUTION|>--- conflicted
+++ resolved
@@ -495,8 +495,6 @@
             else "",
         }
 
-<<<<<<< HEAD
-=======
     @property
     def transaction(self) -> str:
         if self.event and self.event.transaction:
@@ -519,7 +517,6 @@
 
         return (end - start) * 1000
 
->>>>>>> 9b55b8ff
     def _find_span_by_id(self, id: str) -> Dict[str, Any] | None:
         if not self.spans:
             return None
@@ -530,14 +527,6 @@
                 return span
         return None
 
-<<<<<<< HEAD
-    def get_span_duration(self, span: Dict[str, any]) -> timedelta:
-        return timedelta(seconds=span.get("timestamp", 0)) - timedelta(
-            seconds=span.get("start_timestamp", 0)
-        )
-
-=======
->>>>>>> 9b55b8ff
     @classmethod
     def from_problem_and_spans(
         cls,
@@ -545,19 +534,12 @@
         spans: Union[List[Dict[str, Union[str, float]]], None],
         event: Event | None = None,
     ) -> PerformanceProblemContext:
-<<<<<<< HEAD
-        if problem.type == GroupType.PERFORMANCE_N_PLUS_ONE_API_CALLS:
-            return NPlusOneAPICallProblemContext(problem, spans)
-        if problem.type == GroupType.PERFORMANCE_CONSECUTIVE_DB_QUERIES:
-            return ConsecutiveDBQueriesProblemContext(problem, spans, event)
-=======
         if problem.type == PerformanceNPlusOneAPICallsGroupType:
             return NPlusOneAPICallProblemContext(problem, spans, event)
         if problem.type == PerformanceConsecutiveDBQueriesGroupType:
             return ConsecutiveDBQueriesProblemContext(problem, spans, event)
         if problem.type == PerformanceRenderBlockingAssetSpanGroupType:
             return RenderBlockingAssetProblemContext(problem, spans, event)
->>>>>>> 9b55b8ff
         else:
             return cls(problem, spans, event)
 
@@ -608,18 +590,6 @@
 
 
 class ConsecutiveDBQueriesProblemContext(PerformanceProblemContext):
-<<<<<<< HEAD
-    def __init__(
-        self,
-        problem: PerformanceProblem,
-        spans: Union[List[Dict[str, Union[str, float]]], None],
-        event: Event | None,
-    ):
-        PerformanceProblemContext.__init__(self, problem, spans)
-        self.event = event
-
-=======
->>>>>>> 9b55b8ff
     def to_dict(self) -> Dict[str, Any]:
         return {
             "span_evidence_key_value": [
@@ -630,23 +600,11 @@
                     "value": self.parallelizable_spans,
                     "is_multi_value": True,
                 },
-<<<<<<< HEAD
                 {"key": _("Duration Impact"), "value": self.duration_impact},
-=======
->>>>>>> 9b55b8ff
             ],
         }
 
     @property
-<<<<<<< HEAD
-    def transaction(self) -> str:
-        if self.event and self.event.transaction:
-            return str(self.event.transaction)
-        return ""
-
-    @property
-=======
->>>>>>> 9b55b8ff
     def starting_span(self) -> str:
         if not self.problem.cause_span_ids or len(self.problem.cause_span_ids) < 1:
             return ""
@@ -664,58 +622,6 @@
 
         return [self._find_span_desc_by_id(id) for id in offender_span_ids]
 
-<<<<<<< HEAD
-    @property
-    def duration_impact(self) -> str:
-        try:
-
-            data = self.event.data.data.data
-            start_time = data["start_timestamp"]
-            end_time = data["timestamp"]
-            transaction_time = (end_time - start_time) * 1000
-            time_saved = self._calculate_time_saved()
-            time_saved_percentage = time_saved / transaction_time * 100
-            return (
-                f"{round(time_saved_percentage,3)}% ({int(time_saved)}ms/{int(transaction_time)}ms)"
-            )
-        except KeyError:
-            pass
-            return ""
-
-    def _find_span_desc_by_id(self, id: str) -> str:
-        return get_span_evidence_value(self._find_span_by_id(id))
-
-    def _sum_span_duration(self, spans: list) -> int:
-        "Given a non-overlapping spans, find the sum of the span durations in milliseconds"
-        sum = 0
-        for span in spans:
-            sum += self.get_span_duration(span).total_seconds() * 1000
-        return sum
-
-    def _calculate_time_saved(self) -> float:
-        """
-        Calculates the cost saved by running spans in parallel,
-        this is the maximum time saved of running all independent queries in parallel
-        note, maximum means it does not account for db connection times and overhead associated with parallelization,
-        this is where thresholds come in
-        """
-        independent_spans = [self._find_span_by_id(id) for id in self.problem.offender_span_ids]
-        consecutive_spans = [self._find_span_by_id(id) for id in self.problem.cause_span_ids]
-        total_duration = self._sum_span_duration(consecutive_spans)
-
-        max_independent_span_duration = max(
-            [self.get_span_duration(span).total_seconds() * 1000 for span in independent_spans]
-        )
-
-        sum_of_dependent_span_durations = 0
-        for span in consecutive_spans:
-            if span not in independent_spans:
-                sum_of_dependent_span_durations += (
-                    self.get_span_duration(span).total_seconds() * 1000
-                )
-
-        return total_duration - max(max_independent_span_duration, sum_of_dependent_span_durations)
-=======
     def _find_span_desc_by_id(self, id: str) -> str:
         return get_span_evidence_value(self._find_span_by_id(id))
 
@@ -761,5 +667,4 @@
         if not self.event:
             return 0
 
-        return float(self.event.data.get("measurements", {}).get("fcp", {}).get("value", 0) or 0)
->>>>>>> 9b55b8ff
+        return float(self.event.data.get("measurements", {}).get("fcp", {}).get("value", 0) or 0)