--- conflicted
+++ resolved
@@ -53,15 +53,6 @@
     if actor.type == Team:
         assignee_text = f"#{assigned_actor.slug}"
     elif actor.type == User:
-<<<<<<< HEAD
-        assignee_identity = identity_service.get_identity_by_provider(
-            user_id=assigned_actor.id, idp_id=identity.idp_id
-        )
-        assignee_text = (
-            f"<@{assignee_identity.external_id}>"
-            if assignee_identity is not None
-            else assigned_actor.get_display_name()
-=======
         assignee_identity = identity_service.get_identity(
             provider_id=identity.idp_id,
             user_id=assigned_actor.id,
@@ -70,7 +61,6 @@
             assigned_actor.get_display_name()
             if assignee_identity is None
             else f"<@{assignee_identity.external_id}>"
->>>>>>> c918644a
         )
     else:
         raise NotImplementedError
@@ -147,11 +137,7 @@
 def get_action_text(
     text: str,
     actions: Sequence[Any],
-<<<<<<< HEAD
-    identity: APIIdentity | None = None,
-=======
     identity: APIIdentity,
->>>>>>> c918644a
 ) -> str:
     return (
         text
